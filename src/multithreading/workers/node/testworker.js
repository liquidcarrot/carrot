--- conflicted
+++ resolved
@@ -4,11 +4,8 @@
 const path = require('path');
 
 const standard_cost_functions = require('../../../methods/cost');
-<<<<<<< HEAD
 
 let fork_port = 9230;
-=======
->>>>>>> 0c5c6023
 
 /**
 * Creates a fork for running tests
@@ -28,7 +25,6 @@
 * @param {Function} cost
 */
 function TestWorker (serialized_dataset, cost_function) {
-<<<<<<< HEAD
   // find out if in inspect mode. if so then run children in inspect mode as well
   const argv = process.execArgv.join();
   const is_debug = argv.includes('inspect') || argv.includes('debug');
@@ -41,13 +37,7 @@
   }
 
   const cost_is_standard = cost_function.name in standard_cost_functions;
-
-=======
-  this.worker = cp.fork(path.join(__dirname, '/worker'));
-
-  const cost_is_standard = cost_function.name in standard_cost_functions;
-
->>>>>>> 0c5c6023
+  
   // send the initialization (ie 'constructor') info
   this.worker.send({
       serialized_dataset: serialized_dataset,
