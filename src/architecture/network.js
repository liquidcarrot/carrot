let _ = require('lodash');
let parameter = require('../util/parameter');
var multi = require('../multithreading/multi');
var methods = require('../methods/methods');
var Connection = require('./connection');
var config = require('../config');
var Node = require('./node');

// Easier variable naming
var mutation = methods.mutation;


/**
* Create a neural network
*
* Networks are easy to create, all you need to specify is an `input` and an `output` size.
*
* @constructs Network
*
* @param {number} input Size of input layer AKA neurons in input layer
* @param {number} output Size of output layer AKA neurons in output layer
*
* @prop {number} input Size of input layer AKA neurons in input layer
* @prop {number} output Size of output layer AKA neurons in output layer
* @prop {number} dropout [Dropout rate](https://medium.com/@amarbudhiraja/https-medium-com-amarbudhiraja-learning-less-to-learn-better-dropout-in-deep-machine-learning-74334da4bfc5) likelihood for any given neuron to be ignored during network training. Must be between zero and one, numbers closer to one will result in more neurons ignored.
* @prop {Array<Node>} nodes Nodes currently within the network
* @prop {Array<Node>} gates Gates within the network
* @prop {Array<Connection>} connections Connections within the network
* @prop {Array<Connection>} selfconns Self-connections within the network
*
* @example
* let { Network, architect } = require("@liquid-carrot/carrot");
*
* // Network with 2 input neurons and 1 output neuron
* let myNetwork = new Network(2, 1);
*
* // and a multi-layered network
* let myNetwork = new architect.Perceptron(5, 20, 10, 5, 1);
*/
function Network(input, output) {
  if (typeof input === 'undefined' || typeof output === 'undefined') {
    throw new Error('No input or output size given');
  }
  // *IDEA*: Store input & output nodes in arrays accessible by this.input and this.output instead of just storing the number
  this.input = input;
  this.output = output;

  // Store all the node and connection genes
  this.nodes = []; // Stored in activation order
  this.connections = [];
  this.gates = [];
  this.selfconns = [];

  // Regularization
  this.dropout = 0;

  // Create input and output nodes
  var i;
  for (i = 0; i < this.input + this.output; i++) {
    var type = i < this.input ? 'input' : 'output';
    this.nodes.push(new Node(type));
  }

  // Connect input nodes with output nodes directly
  for (i = 0; i < this.input; i++) {
    for (var j = this.input; j < this.output + this.input; j++) {
      // https://stats.stackexchange.com/a/248040/147931
      var weight = Math.random() * this.input * Math.sqrt(2 / this.input);
      this.connect(this.nodes[i], this.nodes[j], weight);
    }
  }
}

Network.prototype = {
  /**
   * Activates the network
   *
   * It will activate all the nodes in activation order and produce an output.
   *
   * @param {number[]} [input] Input values to activate nodes with
   * @param {boolean} training Used to toggle [dropout](https://medium.com/@amarbudhiraja/https-medium-com-amarbudhiraja-learning-less-to-learn-better-dropout-in-deep-machine-learning-74334da4bfc5)
   *
   * @returns {number[]} Squashed output values
   *
   * @example
   * let { Network } = require("@liquid-carrot/carrot");
   *
   * // Create a network
   * let myNetwork = new Network(3, 2);
   *
   * myNetwork.activate([0.8, 1, 0.21]); // gives: [0.49, 0.51]
   */
  activate: function(input, training) {
    let output = [];

    // Activate nodes chronologically
    for(let i = 0; i < this.nodes.length; i++) {
      if (this.nodes[i].type === 'input') {
        this.nodes[i].activate(input[i]);
      } else if (this.nodes[i].type === 'output') {
        var activation = this.nodes[i].activate();
        output.push(activation);
      } else {
        if (training) this.nodes[i].mask = Math.random() < this.dropout ? 0 : 1;
        this.nodes[i].activate();
      }
    }

    return output;
  },

  /**
   * Activates the network without calculating elegibility traces and such
   *
   * @param {number[]} input An array of input values equal in size to the input layer
   *
   * @returns {number[]} output An array of output values equal in size to the output layer
   *
   * @example
   * let { Network } = require("@liquid-carrot/carrot");
   *
   * // Create a network
   * let myNetwork = new Network(3, 2);
   *
   * myNetwork.noTraceActivate([0.8, 1, 0.21]); // gives: [0.49, 0.51]
   */
  noTraceActivate: function(input) {
    var output = [];

    // Activate nodes chronologically
    for (var i = 0; i < this.nodes.length; i++) {
      if (this.nodes[i].type === 'input') {
        this.nodes[i].noTraceActivate(input[i]);
      } else if (this.nodes[i].type === 'output') {
        var activation = this.nodes[i].noTraceActivate();
        output.push(activation);
      } else {
        this.nodes[i].noTraceActivate();
      }
    }

    return output;
  },

  /**
   * Backpropagate the network
   *
   * This function allows you to teach the network. If you want to do more complex training, use the `network.train()` function.
   *
   * @param {number} rate=0.3 Sets the [learning rate](https://towardsdatascience.com/understanding-learning-rates-and-how-it-improves-performance-in-deep-learning-d0d4059c1c10) of the backpropagation process
   * @param {number} momentum=0 [Momentum](https://www.willamette.edu/~gorr/classes/cs449/momrate.html). Adds a fraction of the previous weight update to the current one.
   * @param {boolean} update=false When set to false weights won't update, but when set to true after being false the last propagation will include the deltaweights of the first "update:false" propagations too.
   * @param {number} target Ideal values
   *
   * @example
   * let { Network } = require("@liquid-carrot/carrot");
   *
   * let myNetwork = new Network(1,1);
   *
   * // This trains the network to function as a NOT gate
   * for(var i = 0; i < 1000; i++){
   *  network.activate([0]);
   *  network.propagate(0.2, 0, true, [1]);
   *  network.activate([1]);
   *  network.propagate(0.3, 0, true, [0]);
   * }
   */
  propagate: function(rate, momentum, update, target) {
    if (typeof target === 'undefined' || target.length !== this.output) {
      throw new Error('Output target length should match network output length');
    }

    var targetIndex = target.length;

    // Propagate output nodes
    var i;
    for (i = this.nodes.length - 1; i >= this.nodes.length - this.output; i--) {
      this.nodes[i].propagate(rate, momentum, update, target[--targetIndex]);
    }

    // Propagate hidden and input nodes
    for (i = this.nodes.length - this.output - 1; i >= this.input; i--) {
      this.nodes[i].propagate(rate, momentum, update);
    }
  },

  /**
   * Clear the context of the network
   */
  clear: function() {
    for (var i = 0; i < this.nodes.length; i++) {
      this.nodes[i].clear();
    }
  },

  /**
   * Returns a new identical network
   *
   * @returns {Network} Returns an identical network
   */
  clone: function() {
    const self = this;

    return new Network(self.input, self.output);
  },

  /**
   * Connects a Node to another Node or Group in the network
   *
   * @param {Node} from The source Node
   * @param {Node|Group} to The destination Node or Group
   * @param {number} weight An initial weight for the connections to be formed
   *
   * @returns {Connection[]} An array of the formed connections
   *
   * @example
   * let { Network } = require("@liquid-carrot/carrot");
   *
   * myNetwork.connect(myNetwork.nodes[4], myNetwork.nodes[5]); // connects network node 4 to network node 5
   */
  connect: function(from, to, weight) {
    let connections = from.connect(to, weight);

    for (let i = 0; i < connections.length; i++) {
      let connection = connections[i];
      if (from !== to) {
        this.connections.push(connection);
      } else {
        this.selfconns.push(connection);
      }
    }

    return connections;
  },

  /**
   * Removes the connection of the `from` node to the `to` node
   *
   * @param {Node} from Source node
   * @param {Node} to Destination node
   *
   * @example
   * myNetwork.disconnect(myNetwork.nodes[4], myNetwork.nodes[5]);
   * // now node 4 does not have an effect on the output of node 5 anymore
   */
  disconnect: function(from, to) {
    // Delete the connection in the network's connection array
    var connections = from === to ? this.selfconns : this.connections;

    for (var i = 0; i < connections.length; i++) {
      var connection = connections[i];
      if (connection.from === from && connection.to === to) {
        if (connection.gater !== null) this.ungate(connection);
        connections.splice(i, 1);
        break;
      }
    }

    // Delete the connection at the sending and receiving neuron
    from.disconnect(to);
  },

  /**
   * Makes a network node gate a connection
   *
   * @todo Add ability to gate several network connections at once
   *
   * @param {Node} node Gating node
   * @param {Connection} connection Connection to gate with node
   *
   * @example
   * let { Network } = require("@liquid-carrot/carrot");
   *
   * myNetwork.gate(myNetwork.nodes[1], myNetwork.connections[5])
   * // now: connection 5's weight is multiplied with node 1's activaton
   */
  gate: function(node, connection) {
    if (this.nodes.indexOf(node) === -1) {
      throw new Error('This node is not part of the network!');
    } else if (connection.gater != null) {
      if (config.warnings) console.warn('This connection is already gated!');
      return;
    }
    node.gate(connection);
    this.gates.push(connection);
  },

  /**
   * Remove the gate of a connection.
   *
   * @param {Connection} connection Connection to remove gate from
   *
   * @example
   * let { Network, architect } = require("@liquid-carrot/carrot");
   *
   * let myNetwork = new architect.Perceptron(1, 4, 2);
   *
   * // Gate a connection
   * myNetwork.gate(myNetwork.nodes[2], myNetwork.connections[5]);
   *
   * // Remove the gate from the connection
   * myNetwork.ungate(myNetwork.connections[5]);
   */
  ungate: function(connection) {
    var index = this.gates.indexOf(connection);
    if (index === -1) {
      throw new Error('This connection is not gated!');
    }

    this.gates.splice(index, 1);
    connection.gater.ungate(connection);
  },

  /**
   * Removes a node from a network, all its connections will be redirected. If it gates a connection, the gate will be removed.
   *
   * @param {Node} node Node to remove from the network
   *
   * @example
   * let { Network, architect } = require("@liquid-carrot/carrot");
   *
   * let myNetwork = new architect.Perceptron(1,4,1);
   *
   * // Remove a node
   * myNetwork.remove(myNetwork.nodes[2]);
   */
  remove: function(node) {
    var index = this.nodes.indexOf(node);

    if (index === -1) {
      throw new Error('This node does not exist in the network!');
    }

    // Keep track of gaters
    var gaters = [];

    // Remove selfconnections from this.selfconns
    this.disconnect(node, node);

    // Get all its inputting nodes
    var inputs = [];
    for (var i = node.connections.in.length - 1; i >= 0; i--) {
      let connection = node.connections.in[i];
      if (mutation.SUB_NODE.keep_gates && connection.gater !== null && connection.gater !== node) {
        gaters.push(connection.gater);
      }
      inputs.push(connection.from);
      this.disconnect(connection.from, node);
    }

    // Get all its outputing nodes
    var outputs = [];
    for (i = node.connections.out.length - 1; i >= 0; i--) {
      let connection = node.connections.out[i];
      if (mutation.SUB_NODE.keep_gates && connection.gater !== null && connection.gater !== node) {
        gaters.push(connection.gater);
      }
      outputs.push(connection.to);
      this.disconnect(node, connection.to);
    }

    // Connect the input nodes to the output nodes (if not already connected)
    var connections = [];
    for (i = 0; i < inputs.length; i++) {
      let input = inputs[i];
      for (var j = 0; j < outputs.length; j++) {
        let output = outputs[j];
        if (!input.isProjectingTo(output)) {
          var conn = this.connect(input, output);
          connections.push(conn[0]);
        }
      }
    }

    // Gate random connections with gaters
    for (i = 0; i < gaters.length; i++) {
      if (connections.length === 0) break;

      let gater = gaters[i];
      let connIndex = Math.floor(Math.random() * connections.length);

      this.gate(gater, connections[connIndex]);
      connections.splice(connIndex, 1);
    }

    // Remove gated connections gated by this node
    for (i = node.connections.gated.length - 1; i >= 0; i--) {
      let conn = node.connections.gated[i];
      this.ungate(conn);
    }

    // Remove selfconnection
    this.disconnect(node, node);

    // Remove the node from this.nodes
    this.nodes.splice(index, 1);
  },
  
  /**
   * Checks whether a given mutation is possible, returns an array of candidates to use for a mutation when it is.
   *
   * @param {mutation} method [Mutation method](mutation)
   *
   * @returns {false | object[]} candidates to use for a mutation. Entries may be arrays containing paris when appropriate.
   *
   * @example
   *
   * const network = new architect.Perceptron(2,3,1)
   *
   * network.possible(mutation.SUB_NODE) // returns an array of nodes that can be removed
   */
  possible: function mutationIsPossible(method) {
    const self = this
    let candidates = []
    switch (method) {
      case mutation.SUB_NODE:
        candidates = _.filter(this.nodes, function(node) { return (node.type !== 'output' && node.type !== 'input') }) // assumes input & output node 'type' has been set
        return candidates.length ? candidates : false
      case mutation.ADD_CONN:
        for (let i = 0; i < this.nodes.length - this.output; i++) {
          const node1 = this.nodes[i]
          for (let j = Math.max(i + 1, this.input); j < this.nodes.length; j++) {
            const node2 = this.nodes[j]
            if (!node1.isProjectingTo(node2)) candidates.push([node1, node2])
          }
        }
        
        return candidates.length ? candidates : false
      case mutation.SUB_CONN:
        _.each(self.connections, (conn) => {
          // Check if it is not disabling a node
          if (conn.from.connections.out.length > 1 && conn.to.connections.in.length > 1 && self.nodes.indexOf(conn.to) > self.nodes.indexOf(conn.from))
            candidates.push(conn)
        })
        
        return candidates.length ? candidates : false
      case mutation.MOD_ACTIVATION: return (method.mutateOutput || this.nodes.length > this.input + this.output) ? [] : false
      case mutation.ADD_SELF_CONN:
        
        for (let i = this.input; i < this.nodes.length; i++) {
          const node = this.nodes[i]
          if (node.connections.self.weight === 0) candidates.push(node)
        }
          
        return candidates.length ? candidates : false
      case mutation.SUB_SELF_CONN: return (this.selfconns.length > 0) ? [] : false
      case mutation.ADD_GATE:
        const allconnections = this.connections.concat(this.selfconns);
        
        _.each(allconnections, (conn) => { if(conn.gater === null) candidates.push(conn) })
          
        return candidates.length ? candidates : false
      case mutation.SUB_GATE: return (this.gates.length > 0) ? [] : false
      case mutation.ADD_BACK_CONN:
        for (let i = this.input; i < this.nodes.length; i++) {
          const node1 = this.nodes[i]
          for (let j = this.input; j < i; j++) {
            const node2 = this.nodes[j]
            if (!node1.isProjectingTo(node2)) candidates.push([node1, node2])
          }
        }
        
        return candidates.length ? candidates : false
      case mutation.SUB_BACK_CONN:
        _.each(self.connections, (conn) => {
          if (conn.from.connections.out.length > 1 && conn.to.connections.in.length > 1 && self.nodes.indexOf(conn.from) > self.nodes.indexOf(conn.to))
            candidates.push(conn)
        })
        
        return candidates.length ? candidates : false
      case mutation.SWAP_NODES:
        // break out early if there aren't enough nodes to swap
        if((this.nodes.length - 1) - this.input - (method.mutateOutput ? 0 : this.output) < 2) return false;
        
        const filterFn = (method.mutateOutput) ? (node) => (node.type !== 'input') : (node) => (node.type !== 'input' && node.type !== 'output')
        
        candidates = _.filter(this.nodes, filterFn)
          
        // Check there are at least two possible nodes
        return (candidates.length >= 2) ? candidates : false
    }
  },
  
  /**
   * Mutates the network with the given method
   *
   * @param {mutation} method [Mutation method](mutation)
   *
   * @returns {boolean} Whether or not a mutation was achieved
   *
   * @example
   * let { Network } = require("@liquid-carrot/carrot");
   *
   * myNetwork.mutate(mutation.ADD_GATE) // a random node will gate a random connection within the network
   */
  mutate: function(method) {
    if (typeof method === 'undefined') throw new Error('No (correct) mutate method given!');
    
    var i, j;
    switch (method) {
      case mutation.ADD_NODE: {
        // Look for an existing connection and place a node in between
        const connection = this.connections[Math.floor(Math.random() * this.connections.length)];
        this.disconnect(connection.from, connection.to);

        // Insert the new node right before the old connection.to
        const toIndex = this.nodes.indexOf(connection.to);
        const node = new Node('hidden');

        if(mutation.ADD_NODE.randomActivation) node.mutate(mutation.MOD_ACTIVATION);

        // Place it in this.nodes
        const minBound = Math.min(toIndex, this.nodes.length - this.output);
        this.nodes.splice(minBound, 0, node);

        // Now create two new connections
        const newConn1 = this.connect(connection.from, node)[0];
        const newConn2 = this.connect(node, connection.to)[0];

        const gater = connection.gater;
        // Check if the original connection was gated
        if (gater != null) this.gate(gater, Math.random() >= 0.5 ? newConn1 : newConn2);
        
        break;
      }
      case mutation.SUB_NODE: {
        const possible = this.possible(method)
        if(possible) this.remove(_.sample(possible));
        
        break
      }
      case mutation.ADD_CONN: {
        const possible = this.possible(method)
        if(possible) {
          const pair = possible[Math.floor(Math.random() * possible.length)];
          this.connect(pair[0], pair[1]);
        }

        break
      }
      case mutation.SUB_CONN: {
        const possible = this.possible(method)
        if(possible) {
          const randomConn = possible[Math.floor(Math.random() * possible.length)];
          this.disconnect(randomConn.from, randomConn.to);
        }
        
        break
      }
      case mutation.MOD_WEIGHT: {
        const allconnections = this.connections.concat(this.selfconns);
        const connection = allconnections[Math.floor(Math.random() * allconnections.length)];

        connection.weight += Math.random() * (method.max - method.min) + method.min;
        
        break;
      }
      case mutation.MOD_BIAS: {
        // Has no effect on input nodes, so they (should be) excluded, TODO -- remove this ordered array of: input, output, hidden nodes assumption...
        this.nodes[Math.floor(Math.random() * (this.nodes.length - this.input) + this.input)].mutate(method);
        
        break;
      }
      case mutation.MOD_ACTIVATION:{
        if(this.possible(method)) {
          const possible = _.filter(this.nodes, method.mutateOutput ? (node) => node.type !== 'input' : (node) => node.type !== 'input' && node.type !== 'output')
          
          // Mutate a random node out of the filtered collection
          _.sample(possible).mutate(method);
        }
<<<<<<< HEAD
        
        break
=======

        // Return a random node out of the filtered collection
        let node = _.sample(possible)
        node.mutate(method);
        return true;
        break;
>>>>>>> 58e72134
      }
      case mutation.ADD_SELF_CONN: {
        const possible = this.possible(method)
        if(possible) {
          const node = possible[Math.floor(Math.random() * possible.length)];
          this.connect(node, node); // Create the self-connection
        }
        
        break
      }
      case mutation.SUB_SELF_CONN: {
        if(this.possible(method)) {
          const conn = this.selfconns[Math.floor(Math.random() * this.selfconns.length)];
          this.disconnect(conn.from, conn.to);
        }
        
        break
      }
      case mutation.ADD_GATE: {
        const possible = this.possible(method)
        if(possible) {
          // Select a random gater node and connection, can't be gated by input
          const node = this.nodes[Math.floor(Math.random() * (this.nodes.length - this.input) + this.input)];
          const conn = possible[Math.floor(Math.random() * possible.length)];
  
          this.gate(node, conn); // Gate the connection with the node
        }
        
        break
      }
      case mutation.SUB_GATE: {
        if(this.possible(method)) this.ungate(this.gates[Math.floor(Math.random() * this.gates.length)])
        
        break
      }
      case mutation.ADD_BACK_CONN: {
        const possible = this.possible(method)
        if(possible) {
          const pair = possible[Math.floor(Math.random() * possible.length)];
          this.connect(pair[0], pair[1]);
        }
        
        break;
      }
      case mutation.SUB_BACK_CONN:{
        const possible = this.possible(method)
        if(possible) {
          const randomConn = possible[Math.floor(Math.random() * possible.length)];
          this.disconnect(randomConn.from, randomConn.to);
        }

        break;
      }
      case mutation.SWAP_NODES: {
<<<<<<< HEAD
        const possible = this.possible(method)
        if(possible) {
          // Return a random node out of the filtered collection
          const node1 = _.sample(possible)
          
          // Filter node1 from collection
          const possible2 = _.filter(possible, function(node, index) { return (node !== node1) })
          
          // Get random node from filtered collection (excludes node1)
          const node2 = _.sample(possible2)
  
          const biasTemp = node1.bias;
          const squashTemp = node1.squash;
  
          node1.bias = node2.bias;
          node1.squash = node2.squash;
          node2.bias = biasTemp;
          node2.squash = squashTemp;
=======
        // Has no effect on input node, so they (should be) excluded
        if ((method.mutateOutput && (this.nodes.length - 1) - this.input < 2) ||
          (!method.mutateOutput && (this.nodes.length - 1) - this.input - this.output < 2)) {
          if (config.warnings) console.warn('No nodes that allow swapping of bias and activation function');
          return false;
          break;
        }

        let possible, node1, node2;
        if(method.mutateOutput) {
          // Filter out input nodes
          possible = _.filter(this.nodes, function(node, index) { return(node.type !== 'input') })

          // Break out early if less than two possible nodes
          if(possible.length < 2) {
            if(config.warnings) console.warn("Less than 2 availables nodes, SWAP_NODES mutation failed!")
            return false;
            break;
          }

          // Return a random node out of the filtered collection
          node1 = _.sample(possible)

          // Filter out node1 from collection | impure function... should clean that node1
          let possible2 = _.filter(possible, function(node, index) { return (node !== node1) })

          // Return a random node out of the filtered collection which excludes node1
          node2 = _.sample(possible2)
        } else {
          // Filter out input & output nodes
          possible = _.filter(this.nodes, function(node, index) { return(node.type !== 'input' && node.type !== 'output') })

          // Break out early if less than two possible nodes
          if(possible.length < 2) {
            if(config.warnings) console.warn("Less than 2 availables nodes, SWAP_NODES mutation failed!")
            return false;
            break;
          }

          // Return a random node out of the filtered collection
          node1 = _.sample(possible)

          // Filter out node1 from collection | impure function... should clean that node1
          let possible2 = _.filter(possible, function(node, index) { return (node !== node1) })

          // Return a random node out of the filtered collection which excludes node1
          node2 = _.sample(possible2)
>>>>>>> 58e72134
        }
        
        break;
      }
    }
  },

  /**
   * Train the given set to this network
   *
   * @param {Array<{input:number[],output:number[]}>} set A set of input values and ideal output values to train the network with
   * @param {Object} options Options used to train network
   * @param {cost} [options.cost=cost.MSE] The [cost function](https://en.wikipedia.org/wiki/Loss_function) used to determine network error
   * @param {rate} [options.ratePolicy=rate.FIXED] A [learning rate policy](https://towardsdatascience.com/understanding-learning-rates-and-how-it-improves-performance-in-deep-learning-d0d4059c1c10), i.e. how to change the learning rate during training to get better network performance
   * @param {number} [options.rate=0.3] Sets the [learning rate](https://towardsdatascience.com/understanding-learning-rates-and-how-it-improves-performance-in-deep-learning-d0d4059c1c10) of the backpropagation process
   * @param {number} [options.iterations=1000] Sets amount of training cycles the process will maximally run, even when the target error has not been reached.
   * @param {number} [options.error] The target error to train for, once the network falls below this error, the process is stopped. Lower error rates require more training cycles.
   * @param {number} [options.dropout=0] [Dropout rate](https://medium.com/@amarbudhiraja/https-medium-com-amarbudhiraja-learning-less-to-learn-better-dropout-in-deep-machine-learning-74334da4bfc5) likelihood for any given neuron to be ignored during network training. Must be between zero and one, numbers closer to one will result in more neurons ignored.
   * @param {number} [options.momentum=0] [Momentum](https://www.willamette.edu/~gorr/classes/cs449/momrate.html). Adds a fraction of the previous weight update to the current one.
   * @param {number} [options.batchSize=1] Sets the (mini-) batch size of your training. Default: 1 [(online training)](https://www.quora.com/What-is-the-difference-between-batch-online-and-mini-batch-training-in-neural-networks-Which-one-should-I-use-for-a-small-to-medium-sized-dataset-for-prediction-purposes)
   * @param {number} [options.crossValidate.testSize] Sets the amount of test cases that should be assigned to cross validation. If set to 0.4, 40% of the given set will be used for cross validation.
   * @param {number} [options.crossValidate.testError] Sets the target error of the validation set.
   * @param {boolean} [options.clear=false] If set to true, will clear the network after every activation. This is useful for training LSTM's, more importantly for timeseries prediction.
   * @param {boolean} [options.shuffle=false] When set to true, will shuffle the training data every iteration. Good option to use if the network is performing worse in [cross validation](https://artint.info/html/ArtInt_189.html) than in the real training set.
   * @param {number|boolean} [options.log=false] If set to n, outputs training status every n iterations. Setting `log` to 1 will log the status every iteration
   * @param {number} [options.schedule.iterations] You can schedule tasks to happen every n iterations. Paired with `options.schedule.function`
   * @param {schedule} [options.schedule.function] A function to run every n iterations as set by `options.schedule.iterations`. Passed as an object with a "function" property that contains the function to run.
   *
   * @returns {{error:{number},iterations:{number},time:{number}}} A summary object of the network's performance
   *
   * @example <caption>Training with Defaults</caption>
   * let { Network, architect } = require("@liquid-carrot/carrot");
   *
   * let network = new architect.Perceptron(2,4,1);
   *
   * // Train the XOR gate
   * network.train([{ input: [0,0], output: [0] },
   *                { input: [0,1], output: [1] },
   *                { input: [1,0], output: [1] },
   *                { input: [1,1], output: [0] }]);
   *
   * network.activate([0,1]); // 0.9824...
   *
   * @example <caption>Training with Options</caption>
   * let { Network, architect } = require("@liquid-carrot/carrot");
   *
   * let network = new architect.Perceptron(2,4,1);
   *
   * let trainingSet = [
   *    { input: [0,0], output: [0] },
   *    { input: [0,1], output: [1] },
   *    { input: [1,0], output: [1] },
   *    { input: [1,1], output: [0] }
   * ];
   *
   * // Train the XNOR gate
   * network.train(trainingSet, {
   *    log: 1,
   *    iterations: 1000,
   *    error: 0.0001,
   *    rate: 0.2
   * });
   *
   * @example <caption>Cross Validation Example</caption>
   * let { Network, architect } = require("@liquid-carrot/carrot");
   *
   * let network = new architect.Perceptron(2,4,1);
   *
   * let trainingSet = [ // PS: don't use cross validation for small sets, this is just an example
   *  { input: [0,0], output: [1] },
   *  { input: [0,1], output: [0] },
   *  { input: [1,0], output: [0] },
   *  { input: [1,1], output: [1] }
   * ];
   *
   * // Train the XNOR gate
   * network.train(trainingSet, {
   *  crossValidate:
   *    {
   *      testSize: 0.4,
   *      testError: 0.02
   *    }
   * });
   *
   */
  train: function(set, options) {
    if (set[0].input.length !== this.input || set[0].output.length !== this.output) {
      throw new Error('Dataset input/output size should be same as network input/output size!');
    }

    options = options || {};
    options.iterations = options.iterations || 1000;

    // Warning messages
    if (typeof options.rate === 'undefined') {
      if (config.warnings) console.warn('Using default learning rate, please define a rate!');
    }
    if (typeof options.iterations === 'undefined') {
      if (config.warnings) console.warn('No target iterations given, running until error is reached!');
    }

    // Read the options
    let targetError = options.error || 0.05;
    let cost = options.cost || methods.cost.MSE;
    let baseRate = options.rate || 0.3;
    let dropout = options.dropout || 0;
    let momentum = options.momentum || 0;
    let batchSize = options.batchSize || 1; // online learning
    let ratePolicy = options.ratePolicy || methods.rate.FIXED();

    let start = Date.now();

    if (batchSize > set.length) {
      throw new Error('Batch size must be smaller or equal to dataset length!');
    } else if (typeof options.iterations === 'undefined' && typeof options.error === 'undefined') {
      throw new Error('At least one of the following options must be specified: error, iterations');
    } else if (typeof options.error === 'undefined') {
      targetError = -1; // run until iterations
    } else if (typeof options.iterations === 'undefined') {
      options.iterations = 0; // run until target error
    }

    // Save to network
    this.dropout = dropout;

    if (options.crossValidate) {
      let numTrain = Math.ceil((1 - options.crossValidate.testSize) * set.length);
      var trainSet = set.slice(0, numTrain);
      var testSet = set.slice(numTrain);
    }

    // Loops the training process
    var currentRate = baseRate;
    var iteration = 0;
    var error = 1;

    var i, j, x;
    while (error > targetError && (options.iterations === 0 || iteration < options.iterations)) {
      if (options.crossValidate && error <= options.crossValidate.testError) break;

      iteration++;

      // Update the rate
      currentRate = ratePolicy(baseRate, iteration);

      // Checks if cross validation is enabled
      if (options.crossValidate) {
        this._trainSet(trainSet, batchSize, currentRate, momentum, cost);
        if (options.clear) this.clear();
        error = this.test(testSet, cost).error;
        if (options.clear) this.clear();
      } else {
        error = this._trainSet(set, batchSize, currentRate, momentum, cost);
        if (options.clear) this.clear();
      }

      // Checks for options such as scheduled logs and shuffling
      if (options.shuffle) {
        for (j, x, i = set.length; i; j = Math.floor(Math.random() * i), x = set[--i], set[i] = set[j], set[j] = x);
      }

      if (options.log && iteration % options.log === 0) {
        console.log('iteration', iteration, 'error', error, 'rate', currentRate);
      }

      if (options.schedule && iteration % options.schedule.iterations === 0) {
        options.schedule.function({ error: error, iteration: iteration });
      }
    }

    if (options.clear) this.clear();

    if (dropout) {
      for (i = 0; i < this.nodes.length; i++) {
        if (this.nodes[i].type === 'hidden' || this.nodes[i].type === 'constant') {
          this.nodes[i].mask = 1 - this.dropout;
        }
      }
    }

    return {
      error: error,
      iterations: iteration,
      time: Date.now() - start
    };
  },

  /**
   * Performs one training epoch and returns the error - this is a private function used in `this.train`
   *
   * @todo Add `@param` tag descriptions
   * @todo Add `@returns` tag description
   *
   * @private
   *
   * @param {Array<{input:number[], output: number[]}>} set
   * @param {number} batchSize
   * @param {number} currentRate
   * @param {number} momentum
   * @param {cost} costFunction
   *
   * @returns {number}
   *
   * @example
   * let { Network } = require("@liquid-carrot/carrot");
   *
   * let example = ""
   */
  _trainSet: function(set, batchSize, currentRate, momentum, costFunction) {
    var errorSum = 0;
    for (var i = 0; i < set.length; i++) {
      var input = set[i].input;
      var target = set[i].output;

      var update = !!((i + 1) % batchSize === 0 || (i + 1) === set.length);

      var output = this.activate(input, true);
      this.propagate(currentRate, momentum, update, target);

      errorSum += costFunction(target, output);
    }
    return errorSum / set.length;
  },

  /**
   * Tests a set and returns the error and elapsed time
   *
   * @param {Array<{input:number[],output:number[]}>} set A set of input values and ideal output values to test the network against
   * @param {cost} [cost=methods.cost.MSE] The [cost function](https://en.wikipedia.org/wiki/Loss_function) used to determine network error
   *
   * @returns {{error:{number},time:{number}}} A summary object of the network's performance
   *
   */
  test: function(set, cost = methods.cost.MSE) {
    // Check if dropout is enabled, set correct mask
    var i;
    if (this.dropout) {
      for (i = 0; i < this.nodes.length; i++) {
        if (this.nodes[i].type === 'hidden' || this.nodes[i].type === 'constant') {
          this.nodes[i].mask = 1 - this.dropout;
        }
      }
    }

    var error = 0;
    var start = Date.now();

    for (i = 0; i < set.length; i++) {
      let input = set[i].input;
      let target = set[i].output;
      let output = this.noTraceActivate(input);
      error += cost(target, output);
    }

    error /= set.length;

    var results = {
      error: error,
      time: Date.now() - start
    };

    return results;
  },

  /**
   * Creates a json that can be used to create a graph with d3 and webcola
   *
   * @param {number} width Width of the graph
   * @param {number} height Height of the graph
   *
   * @returns {{nodes:Array<{id:{number},name:{string},activation:{activation},bias:{number}}>,links:Array<{{source:{number},target:{number},weight:{number},gate:{boolean}}}>,constraints:{Array<{type:{string},axis:{string},offsets:{node:{number},offset:{number}}}>}}}
   *
   */
  graph: function(width, height) {
    var input = 0;
    var output = 0;

    var json = {
      nodes: [],
      links: [],
      constraints: [{
        type: 'alignment',
        axis: 'x',
        offsets: []
      }, {
        type: 'alignment',
        axis: 'y',
        offsets: []
      }]
    };

    var i;
    for (i = 0; i < this.nodes.length; i++) {
      var node = this.nodes[i];

      if (node.type === 'input') {
        if (this.input === 1) {
          json.constraints[0].offsets.push({
            node: i,
            offset: 0
          });
        } else {
          json.constraints[0].offsets.push({
            node: i,
            offset: 0.8 * width / (this.input - 1) * input++
          });
        }
        json.constraints[1].offsets.push({
          node: i,
          offset: 0
        });
      } else if (node.type === 'output') {
        if (this.output === 1) {
          json.constraints[0].offsets.push({
            node: i,
            offset: 0
          });
        } else {
          json.constraints[0].offsets.push({
            node: i,
            offset: 0.8 * width / (this.output - 1) * output++
          });
        }
        json.constraints[1].offsets.push({
          node: i,
          offset: -0.8 * height
        });
      }

      json.nodes.push({
        id: i,
        name: node.type === 'hidden' ? node.squash.name : node.type.toUpperCase(),
        activation: node.activation,
        bias: node.bias
      });
    }

    var connections = this.connections.concat(this.selfconns);
    for (i = 0; i < connections.length; i++) {
      var connection = connections[i];
      if (connection.gater == null) {
        json.links.push({
          source: this.nodes.indexOf(connection.from),
          target: this.nodes.indexOf(connection.to),
          weight: connection.weight
        });
      } else {
        // Add a gater 'node'
        var index = json.nodes.length;
        json.nodes.push({
          id: index,
          activation: connection.gater.activation,
          name: 'GATE'
        });
        json.links.push({
          source: this.nodes.indexOf(connection.from),
          target: index,
          weight: 1 / 2 * connection.weight
        });
        json.links.push({
          source: index,
          target: this.nodes.indexOf(connection.to),
          weight: 1 / 2 * connection.weight
        });
        json.links.push({
          source: this.nodes.indexOf(connection.gater),
          target: index,
          weight: connection.gater.activation,
          gate: true
        });
      }
    }

    return json;
  },

  /**
   * Convert the network to a json object
   *
   * @returns {{node:{object},connections:{object},input:{number},output:{number},dropout:{number}}} The network represented as a json object
   *
   * @example
   * let { Network } = require("@liquid-carrot/carrot");
   *
   * let exported = myNetwork.toJSON();
   * let imported = Network.fromJSON(exported) // imported will be a new instance of Network that is an exact clone of myNetwork
   */
  toJSON: function() {
    var json = {
      nodes: [],
      connections: [],
      input: this.input,
      output: this.output,
      dropout: this.dropout
    };

    // So we don't have to use expensive .indexOf()
    var i;
    for (i = 0; i < this.nodes.length; i++) {
      this.nodes[i].index = i;
    }

    for (i = 0; i < this.nodes.length; i++) {
      let node = this.nodes[i];
      let tojson = node.toJSON();
      tojson.index = i;
      json.nodes.push(tojson);

      if (node.connections.self.weight !== 0) {
        let tojson = node.connections.self.toJSON();
        tojson.from = i;
        tojson.to = i;

        tojson.gater = node.connections.self.gater != null ? node.connections.self.gater.index : null;
        json.connections.push(tojson);
      }
    }

    for (i = 0; i < this.connections.length; i++) {
      let conn = this.connections[i];
      let tojson = conn.toJSON();
      tojson.from = conn.from.index;
      tojson.to = conn.to.index;

      tojson.gater = conn.gater != null ? conn.gater.index : null;

      json.connections.push(tojson);
    }

    return json;
  },

  /**
   * Sets the value of a property for every node in this network
   *
   * @param {number} values.bias Bias to set for all network nodes
   * @param {activation} values.squash [Activation function](https://medium.com/the-theory-of-everything/understanding-activation-functions-in-neural-networks-9491262884e0) to set for all network nodes
   *
   * @example
   * let { Network, architect } = require("@liquid-carrot/carrot");
   *
   * var network = new architect.Random(4, 4, 1);
   *
   * // All nodes in 'network' now have a bias of 1
   * network.set({bias: 1});
   */
  set: function(values) {
    for (var i = 0; i < this.nodes.length; i++) {
      this.nodes[i].bias = values.bias || this.nodes[i].bias;
      this.nodes[i].squash = values.squash || this.nodes[i].squash;
    }
  },

  /**
   * Evolves the network to reach a lower error on a dataset using the [NEAT algorithm](http://nn.cs.utexas.edu/downloads/papers/stanley.ec02.pdf)
   *
   * If both `iterations` and `error` options are unset, evolve will default to `iterations` as an end condition.
   *
   * @param {Array<{input:number[],output:number[]}>} set A set of input values and ideal output values to train the network with
   * @param {object} [options] Configuration options
   * @param {number} [options.iterations=1000] Set the maximum amount of iterations/generations for the algorithm to run.
   * @param {number} [options.error=0.05] Set the target error. The algorithm will stop once this target error has been reached.
   * @param {number} [options.growth=0.0001] Set the penalty for large networks. Penalty calculation: penalty = (genome.nodes.length + genome.connectoins.length + genome.gates.length) * growth; This penalty will get added on top of the error. Your growth should be a very small number.
   * @param {cost} [options.cost=cost.MSE]  Specify the cost function for the evolution, this tells a genome in the population how well it's performing. Default: methods.cost.MSE (recommended).
   * @param {number} [options.amount=1] Set the amount of times to test the trainingset on a genome each generation. Useful for timeseries. Do not use for regular feedfoward problems.
   * @param {number} [options.threads] Specify the amount of threads to use. Default value is the amount of cores in your CPU.
   * @param {Network} [options.network]
   * @param {number|boolean} [options.log=false] If set to n, outputs training status every n iterations. Setting `log` to 1 will log the status every iteration
   * @param {number} [options.schedule.iterations] You can schedule tasks to happen every n iterations. Paired with `options.schedule.function`
   * @param {schedule} [options.schedule.function] A function to run every n iterations as set by `options.schedule.iterations`. Passed as an object with a "function" property that contains the function to run.
   * @param {boolean} [options.clear=false] If set to true, will clear the network after every activation. This is useful for evolving recurrent networks, more importantly for timeseries prediction.
   * @param {boolean} [options.equal=true] If set to true when [Network.crossOver](Network.crossOver) runs it will assume both genomes are equally fit.
   * @param {number} [options.popsize=50] Population size of each generation.
   * @param {number} [options.elitism=1] Elitism of every evolution loop. [Elitism in genetic algorithms.](https://www.researchgate.net/post/What_is_meant_by_the_term_Elitism_in_the_Genetic_Algorithm)
   * @param {number} [options.provenance=0] Number of genomes inserted the original network template (Network(input,output)) per evolution.
   * @param {number} [options.mutationRate=0.4] Sets the mutation rate. If set to 0.3, 30% of the new population will be mutated. Default is 0.3.
   * @param {number} [options.mutationAmount=1] If mutation occurs (randomNumber < mutationRate), sets amount of times a mutation method will be applied to the network.
   * @param {boolean} [options.fitnessPopulation=false] Flag to return the fitness of a population of genomes. Set this to false to evaluate each genome individually.
   * @param {Function} [options.fitness] - A fitness function to evaluate the networks. Takes a `genome`, i.e. a [network](Network), and a `dataset` and sets the genome's score property
   * @param {string} [options.selection=FITNESS_PROPORTIONATE] [Selection method](selection) for evolution (e.g. methods.Selection.FITNESS_PROPORTIONATE).
   * @param {Array} [options.crossover] Sets allowed crossover methods for evolution.
   * @param {Array} [options.mutation] Sets allowed [mutation methods](mutation) for evolution, a random mutation method will be chosen from the array when mutation occurs. Optional, but default methods are non-recurrent.
   * @param {number} [options.maxNodes=Infinity] Maximum nodes for a potential network
   * @param {number} [options.maxConns=Infinity] Maximum connections for a potential network
   * @param {number} [options.maxGates=Infinity] Maximum gates for a potential network
   * @param {function} [options.mutationSelection=random] Custom mutation selection function if given
   * @param {boolean} [options.efficientMutation=false] Test & reduce [mutation methods](mutation) to avoid failed mutation attempts
   *
   * @returns {{error:{number},iterations:{number},time:{number}}} A summary object of the network's performance
   *
   * @example
   * let { Network, methods } = require("@liquid-carrot/carrot");
   *
   * async function execute () {
   *    var network = new Network(2,1);
   *
   *    // XOR dataset
   *    var trainingSet = [
   *        { input: [0,0], output: [0] },
   *        { input: [0,1], output: [1] },
   *        { input: [1,0], output: [1] },
   *        { input: [1,1], output: [0] }
   *    ];
   *
   *    await network.evolve(trainingSet, {
   *        mutation: methods.mutation.FFW,
   *        equal: true,
   *        error: 0.05,
   *        elitism: 5,
   *        mutationRate: 0.5
   *    });
   *
   *    network.activate([0,0]); // 0.2413
   *    network.activate([0,1]); // 1.0000
   *    network.activate([1,0]); // 0.7663
   *    network.activate([1,1]); // -0.008
   * }
   *
   * execute();
   */
  evolve: async function(set, options) {
    if(set[0].input.length !== this.input || set[0].output.length !== this.output) {
      throw new Error('Dataset input/output size should be same as network input/output size!');
    }

    // Read the options
    options = options || {};

    let targetError;

    if (typeof options.iterations === 'undefined' && typeof options.error === 'undefined') {
      options.iterations = 1000; // limit in case network is not converging
      targetError = 0.05
    } else if (options.iterations) {
      targetError = -1; // run until iterations
    } else if (options.error) {
      targetError = options.error
      options.iterations = 0; // run until target error
    }

    var growth = typeof options.growth !== 'undefined' ? options.growth : 0.0001;
    var cost = options.cost || methods.cost.MSE;
    var amount = options.amount || 1;
    let defaultSet = set;

    var threads = options.threads;
    if (typeof threads === 'undefined') {
      if (typeof window === 'undefined') { // Node.js
        threads = require('os').cpus().length;
      } else { // Browser
        threads = navigator.hardwareConcurrency;
      }
    }

    var start = Date.now();

    if (threads === 1) {
      // Create the fitness function
      options.fitness = function (set = defaultSet, genome, amount = 1, cost = methods.cost.MSE, growth = 0.0001) {
        var score = 0;
        for (var i = 0; i < amount; i++) score -= genome.test(set, cost).error;

        score -= (genome.nodes.length - genome.input - genome.output + genome.connections.length + genome.gates.length) * growth;
        score = isNaN(score) ? -Infinity : score; // this can cause problems with fitness proportionate selection

        return score / amount;
      };
    } else {
      // Serialize the dataset
      var converted = multi.serializeDataSet(set);

      // Create workers, send datasets
      var workers = [];
      if (typeof window === 'undefined') {
        for (var i = 0; i < threads; i++) workers.push(new multi.workers.node.TestWorker(converted, cost));
      } else {
        for (var i = 0; i < threads; i++) workers.push(new multi.workers.browser.TestWorker(converted, cost));
      }

      options.fitness = function (set, population) {
        return new Promise((resolve, reject) => {
          // Create a queue
          var queue = population.slice();
          var done = 0;

          // Start worker function
          var startWorker = function (worker) {
            if (!queue.length) {
              if (++done === threads) resolve();
              return;
            }

            var genome = queue.shift();

            worker.evaluate(genome).then(function (result) {
              genome.score = -result;
              genome.score -= (genome.nodes.length - genome.input - genome.output +
                genome.connections.length + genome.gates.length) * growth;
              genome.score = isNaN(parseFloat(result)) ? -Infinity : genome.score;
              startWorker(worker);
            });
          };

          for (var i = 0; i < workers.length; i++) startWorker(workers[i]);
        });
      };

      options.fitnessPopulation = true;
    }

    // Intialise the NEAT instance
    options.network = this;
    options.input = this.input;
    options.output = this.output;
    var neat = new Neat(set, options);

    var error = -Infinity;
    var bestFitness = -Infinity;
    var bestGenome;

    while (error < -targetError && (options.iterations === 0 || neat.generation < options.iterations)) {
      let fittest = await neat.evolve();
      let fitness = fittest.score;
      error = fitness + (fittest.nodes.length - fittest.input - fittest.output + fittest.connections.length + fittest.gates.length) * growth;

      if (fitness > bestFitness) {
        bestFitness = fitness;
        bestGenome = fittest;
      }

      if (options.log && neat.generation % options.log === 0) {
        console.log('iteration', neat.generation, 'fitness', fitness, 'error', -error);
      }

      if (options.schedule && neat.generation % options.schedule.iterations === 0) {
        options.schedule.function({ fitness: fitness, error: -error, iteration: neat.generation });
      }
    }

    if(threads > 1) {
      for (var i = 0; i < workers.length; i++) workers[i].terminate();
    }

    if(typeof bestGenome !== 'undefined') {
      this.nodes = bestGenome.nodes;
      this.connections = bestGenome.connections;
      this.selfconns = bestGenome.selfconns;
      this.gates = bestGenome.gates;

      if(options.clear) this.clear();
    }

    return {
      error: -error,
      iterations: neat.generation,
      time: Date.now() - start
    };
  },

  /**
   * Creates a standalone function of the network which can be run without the need of a library
   *
   * @returns {string} Function as a string that can be eval'ed
   *
   * @example
   * let { Network, architect } = require("@liquid-carrot/carrot");
   *
   * var myNetwork = new architect.Perceptron(2,4,1);
   * myNetwork.activate([0,1]); // [0.24775789809]
   *
   * // a string
   * var standalone = myNetwork.standalone();
   *
   * // turns your network into an 'activate' function
   * eval(standalone);
   *
   * // calls the standalone function
   * activate([0,1]);// [0.24775789809]
   */
  standalone: function () {
    var present = [];
    var activations = [];
    var states = [];
    var lines = [];
    var functions = [];

    var i;
    for (i = 0; i < this.input; i++) {
      var node = this.nodes[i];
      activations.push(node.activation);
      states.push(node.state);
    }

    lines.push('for(var i = 0; i < input.length; i++) A[i] = input[i];');

    // So we don't have to use expensive .indexOf()
    for (i = 0; i < this.nodes.length; i++) {
      this.nodes[i].index = i;
    }

    for (i = this.input; i < this.nodes.length; i++) {
      let node = this.nodes[i];
      activations.push(node.activation);
      states.push(node.state);

      var functionIndex = present.indexOf(node.squash.name);

      if (functionIndex === -1) {
        functionIndex = present.length;
        present.push(node.squash.name);
        functions.push(node.squash.toString());
      }

      var incoming = [];
      for (var j = 0; j < node.connections.in.length; j++) {
        var conn = node.connections.in[j];
        var computation = `A[${conn.from.index}] * ${conn.weight}`;

        if (conn.gater != null) {
          computation += ` * A[${conn.gater.index}]`;
        }

        incoming.push(computation);
      }

      if (node.connections.self.weight) {
        let conn = node.connections.self;
        let computation = `S[${i}] * ${conn.weight}`;

        if (conn.gater != null) {
          computation += ` * A[${conn.gater.index}]`;
        }

        incoming.push(computation);
      }

      var line1 = `S[${i}] = ${incoming.join(' + ')} + ${node.bias};`;
      var line2 = `A[${i}] = F[${functionIndex}](S[${i}])${!node.mask ? ' * ' + node.mask : ''};`;
      lines.push(line1);
      lines.push(line2);
    }

    var output = [];
    for (i = this.nodes.length - this.output; i < this.nodes.length; i++) {
      output.push(`A[${i}]`);
    }

    output = `return [${output.join(',')}];`;
    lines.push(output);

    var total = '';
    total += `var F = [${functions.toString()}];\r\n`;
    total += `var A = [${activations.toString()}];\r\n`;
    total += `var S = [${states.toString()}];\r\n`;
    total += `function activate(input){\r\n${lines.join('\r\n')}\r\n}`;

    return total;
  },

  /**
   * Serialize to send to workers efficiently
   *
   * @returns {Array<number[]>} 3 `Float64Arrays`. Used for transferring networks to other threads fast.
   */
  serialize: function () {
    var activations = [];
    var states = [];
    var conns = [];
    var squashes = [
      'LOGISTIC', 'TANH', 'IDENTITY', 'STEP', 'RELU', 'SOFTSIGN', 'SINUSOID',
      'GAUSSIAN', 'BENT_IDENTITY', 'BIPOLAR', 'BIPOLAR_SIGMOID', 'HARD_TANH',
      'ABSOLUTE', 'INVERSE', 'SELU'
    ];

    conns.push(this.input);
    conns.push(this.output);

    var i;
    for (i = 0; i < this.nodes.length; i++) {
      let node = this.nodes[i];
      node.index = i;
      activations.push(node.activation);
      states.push(node.state);
    }

    for (i = this.input; i < this.nodes.length; i++) {
      let node = this.nodes[i];
      conns.push(node.index);
      conns.push(node.bias);
      conns.push(squashes.indexOf(node.squash.name));

      conns.push(node.connections.self.weight);
      conns.push(node.connections.self.gater == null ? -1 : node.connections.self.gater.index);

      for (var j = 0; j < node.connections.in.length; j++) {
        let conn = node.connections.in[j];

        conns.push(conn.from.index);
        conns.push(conn.weight);
        conns.push(conn.gater == null ? -1 : conn.gater.index);
      }

      conns.push(-2); // stop token -> next node
    }

    return [activations, states, conns];
  }
};

/**
 * Convert a json object to a network
 *
 * @param {{input:{number},output:{number},dropout:{number},nodes:Array<object>,connections:Array<object>}} json A network represented as a json object
 *
 * @returns {Network} Network A reconstructed network
 *
 * @example
 * let { Network } = require("@liquid-carrot/carrot");
 *
 * let exported = myNetwork.toJSON();
 * let imported = Network.fromJSON(exported) // imported will be a new instance of Network that is an exact clone of myNetwork
 */
Network.fromJSON = function(json) {
  var network = new Network(json.input, json.output);
  network.dropout = json.dropout;
  network.nodes = [];
  network.connections = [];

  var i;
  for (i = 0; i < json.nodes.length; i++) {
    network.nodes.push(Node.fromJSON(json.nodes[i]));
  }

  for (i = 0; i < json.connections.length; i++) {
    var conn = json.connections[i];

    var connection = network.connect(network.nodes[conn.from], network.nodes[conn.to])[0];
    connection.weight = conn.weight;

    if (conn.gater != null) {
      network.gate(network.nodes[conn.gater], connection);
    }
  }

  return network;
};

/**
 * Merge two networks into one.
 *
 * The merge functions takes two networks, the output size of `network1` should be the same size as the input of `network2`. Merging will always be one to one to conserve the purpose of the networks.
 *
 * @param {Network} network1 Network to merge
 * @param {Network} network2 Network to merge
 * @returns {Network} Network Merged Network
 *
 * @example
 * let { Network, architect } = require("@liquid-carrot/carrot");
 *
 * let XOR = architect.Perceptron(2,4,1); // assume this is a trained XOR
 * let NOT = architect.Perceptron(1,2,1); // assume this is a trained NOT
 *
 * // combining these will create an XNOR
 * let XNOR = Network.merge(XOR, NOT);
 */
Network.merge = function (network1, network2) {
  // Create a copy of the networks
  network1 = Network.fromJSON(network1.toJSON());
  network2 = Network.fromJSON(network2.toJSON());

  // Check if output and input size are the same
  if (network1.output !== network2.input) {
    throw new Error('Output size of network1 should be the same as the input size of network2!');
  }

  // Redirect all connections from network2 input from network1 output
  var i;
  for (i = 0; i < network2.connections.length; i++) {
    let conn = network2.connections[i];
    if (conn.from.type === 'input') {
      let index = network2.nodes.indexOf(conn.from);

      // redirect
      conn.from = network1.nodes[network1.nodes.length - 1 - index];
    }
  }

  // Delete input nodes of network2
  for (i = network2.input - 1; i >= 0; i--) {
    network2.nodes.splice(i, 1);
  }

  // Change the node type of network1's output nodes (now hidden)
  for (i = network1.nodes.length - network1.output; i < network1.nodes.length; i++) {
    network1.nodes[i].type = 'hidden';
  }

  // Create one network from both networks
  network1.connections = network1.connections.concat(network2.connections);
  network1.nodes = network1.nodes.concat(network2.nodes);

  return network1;
};

/**
 * Create an offspring from two parent networks.
 *
 * Networks are not required to have the same size, however input and output size should be the same!
 *
 * @todo Add custom [crossover](crossover) method customization
 *
 * @param {Network} network1 First parent network
 * @param {Network} network2 Second parent network
 * @param {boolean} [equal] Flag to indicate equally fit Networks
 *
 * @returns {Network} New network created from mixing parent networks
 *
 * @example
 * let { Network, architect } = require("@liquid-carrot/carrot");
 *
 * // Initialise two parent networks
 * let network1 = new architect.Perceptron(2, 4, 3);
 * let network2 = new architect.Perceptron(2, 4, 5, 3);
 *
 * // Produce an offspring
 * let network3 = Network.crossOver(network1, network2);
 */
Network.crossOver = function (network1, network2, equal) {
  if (network1.input !== network2.input || network1.output !== network2.output) {
    throw new Error("Networks don't have the same input/output size!");
  }

  // Initialise offspring
  var offspring = new Network(network1.input, network1.output);
  offspring.connections = [];
  offspring.nodes = [];

  // Save scores and create a copy
  var score1 = network1.score || 0;
  var score2 = network2.score || 0;

  // Determine offspring node size
  var size;
  if(equal || score1 === score2) {
    let max = Math.max(network1.nodes.length, network2.nodes.length);
    let min = Math.min(network1.nodes.length, network2.nodes.length);
    size = Math.floor(Math.random() * (max - min + 1) + min);
  } else if(score1 > score2) {
    size = network1.nodes.length;
  } else {
    size = network2.nodes.length;
  }

  // Rename some variables for easier reading
  var outputSize = network1.output;

  // Set indexes so we don't need indexOf
  var i;
  for (i = 0; i < network1.nodes.length; i++) {
    network1.nodes[i].index = i;
  }

  for (i = 0; i < network2.nodes.length; i++) {
    network2.nodes[i].index = i;
  }

  // Assign nodes from parents to offspring
  for (i = 0; i < size; i++) {
    // Determine if an output node is needed
    var node;
    if (i < size - outputSize) {
      let random = Math.random();
      node = random >= 0.5 ? network1.nodes[i] : network2.nodes[i];
      let other = random < 0.5 ? network1.nodes[i] : network2.nodes[i];

      if (typeof node === 'undefined' || node.type === 'output') {
        node = other;
      }
    } else {
      if (Math.random() >= 0.5) {
        node = network1.nodes[network1.nodes.length + i - size];
      } else {
        node = network2.nodes[network2.nodes.length + i - size];
      }
    }

    var newNode = new Node();
    newNode.bias = node.bias;
    newNode.squash = node.squash;
    newNode.type = node.type;

    offspring.nodes.push(newNode);
  }

  // Create arrays of connection genes
  var n1conns = {};
  var n2conns = {};

  // Normal connections
  for (i = 0; i < network1.connections.length; i++) {
    let conn = network1.connections[i];
    let data = {
      weight: conn.weight,
      from: conn.from.index,
      to: conn.to.index,
      gater: conn.gater != null ? conn.gater.index : -1
    };
    n1conns[Connection.innovationID(data.from, data.to)] = data;
  }

  // Selfconnections
  for (i = 0; i < network1.selfconns.length; i++) {
    let conn = network1.selfconns[i];
    let data = {
      weight: conn.weight,
      from: conn.from.index,
      to: conn.to.index,
      gater: conn.gater != null ? conn.gater.index : -1
    };
    n1conns[Connection.innovationID(data.from, data.to)] = data;
  }

  // Normal connections
  for (i = 0; i < network2.connections.length; i++) {
    let conn = network2.connections[i];
    let data = {
      weight: conn.weight,
      from: conn.from.index,
      to: conn.to.index,
      gater: conn.gater != null ? conn.gater.index : -1
    };
    n2conns[Connection.innovationID(data.from, data.to)] = data;
  }

  // Selfconnections
  for (i = 0; i < network2.selfconns.length; i++) {
    let conn = network2.selfconns[i];
    let data = {
      weight: conn.weight,
      from: conn.from.index,
      to: conn.to.index,
      gater: conn.gater != null ? conn.gater.index : -1
    };
    n2conns[Connection.innovationID(data.from, data.to)] = data;
  }

  // Split common conn genes from disjoint or excess conn genes
  var connections = [];
  var keys1 = Object.keys(n1conns);
  var keys2 = Object.keys(n2conns);
  for (i = keys1.length - 1; i >= 0; i--) {
    // Common gene
    if (typeof n2conns[keys1[i]] !== 'undefined') {
      let conn = Math.random() >= 0.5 ? n1conns[keys1[i]] : n2conns[keys1[i]];
      connections.push(conn);

      // Because deleting is expensive, just set it to some value
      n2conns[keys1[i]] = undefined;
    } else if (score1 >= score2 || equal) {
      connections.push(n1conns[keys1[i]]);
    }
  }

  // Excess/disjoint gene
  if (score2 >= score1 || equal) {
    for (i = 0; i < keys2.length; i++) {
      if (typeof n2conns[keys2[i]] !== 'undefined') {
        connections.push(n2conns[keys2[i]]);
      }
    }
  }

  // Add common conn genes uniformly
  for (i = 0; i < connections.length; i++) {
    let connData = connections[i];
    if (connData.to < size && connData.from < size) {
      let from = offspring.nodes[connData.from];
      let to = offspring.nodes[connData.to];
      let conn = offspring.connect(from, to)[0];

      conn.weight = connData.weight;

      if (connData.gater !== -1 && connData.gater < size) {
        offspring.gate(offspring.nodes[connData.gater], conn);
      }
    }
  }

  return offspring;
};

module.exports = Network;

/**
* Runs the NEAT algorithm on group of neural networks.
*
* @constructs Neat
*
* @private
*
* @param {Array<{input:number[],output:number[]}>} [dataset] A set of input values and ideal output values to evaluate a genome's fitness with. Must be included to use `NEAT.evaluate` without passing a dataset
* @param {Object} options - Configuration options
* @param {number} input - The input size of `template` networks.
* @param {number} output - The output size of `template` networks.
* @param {boolean} [options.equal=false] When true [crossover](Network.crossOver) parent genomes are assumed to be equally fit and offspring are built with a random amount of neurons within the range of parents' number of neurons. Set to false to select the "fittest" parent as the neuron amount template.
* @param {number} [options.clear=false] Clear the context of the population's nodes, basically reverting them to 'new' neurons. Useful for predicting timeseries with LSTM's.
* @param {number} [options.popsize=50] Population size of each generation.
* @param {number} [options.growth=0.0001] Set the penalty for large networks. Penalty calculation: penalty = (genome.nodes.length + genome.connectoins.length + genome.gates.length) * growth; This penalty will get added on top of the error. Your growth should be a very small number.
* @param {cost} [options.cost=cost.MSE]  Specify the cost function for the evolution, this tells a genome in the population how well it's performing. Default: methods.cost.MSE (recommended).
* @param {number} [options.amount=1] Set the amount of times to test the trainingset on a genome each generation. Useful for timeseries. Do not use for regular feedfoward problems.
* @param {number} [options.elitism=1] Elitism of every evolution loop. [Elitism in genetic algortihtms.](https://www.researchgate.net/post/What_is_meant_by_the_term_Elitism_in_the_Genetic_Algorithm)
* @param {number} [options.provenance=0] Number of genomes inserted the original network template (Network(input,output)) per evolution.
* @param {number} [options.mutationRate=0.4] Sets the mutation rate. If set to 0.3, 30% of the new population will be mutated. Default is 0.4.
* @param {number} [options.mutationAmount=1] If mutation occurs (randomNumber < mutationRate), sets amount of times a mutation method will be applied to the network.
* @param {boolean} [options.fitnessPopulation=false] Flag to return the fitness of a population of genomes. Set this to false to evaluate each genome inidividually.
* @param {Function} [options.fitness] - A fitness function to evaluate the networks. Takes a `dataset` and a `genome` i.e. a [network](Network) or a `population` i.e. an array of networks and sets the genome `.score` property
* @param {string} [options.selection=FITNESS_PROPORTIONATE] [Selection method](selection) for evolution (e.g. Selection.FITNESS_PROPORTIONATE).
* @param {Array} [options.crossover] Sets allowed crossover methods for evolution.
* @param {Network} [options.network=false] Network to start evolution from
* @param {number} [options.maxNodes=Infinity] Maximum nodes for a potential network
* @param {number} [options.maxConns=Infinity] Maximum connections for a potential network
* @param {number} [options.maxGates=Infinity] Maximum gates for a potential network
* @param {function} [options.mutationSelection=ALL] Custom mutation selection function if given
* @param {mutation[]} [options.mutation] Sets allowed [mutation methods](mutation) for evolution, a random mutation method will be chosen from the array when mutation occurs. Optional, but default methods are non-recurrent
*
* @prop {number} generation A count of the generations
* @prop {Network[]} population The current population for the neat instance. Accessible through `neat.population`
*
* @example
* let { Neat } = require("@liquid-carrot/carrot");
*
* let neat = new Neat(4, 1, dataset, {
*   elitism: 10,
*   clear: true,
*   popsize: 1000
* });
*/
let Neat = function (dataset, {
  generation = 0, // internal variable
  input = 1,
  output = 1,
  equal = true,
  clean = false,
  popsize = 50,
  growth = 0.0001,
  cost = methods.cost.MSE,
  amount = 1,
  elitism = 1,
  provenance = 0,
  mutationRate = 0.4,
  mutationAmount = 1,
  fitnessPopulation = false,
  fitness = function(set = dataset, genome, amount = 1, cost = methods.cost.MSE, growth = 0.0001) {
    let score = 0;
    for (let i = 0; i < amount; i++) score -= genome.test(set, cost).error;

    score -= (genome.nodes.length - genome.input - genome.output + genome.connections.length + genome.gates.length) * growth;
    score = isNaN(score) ? -Infinity : score; // this can cause problems with fitness proportionate selection

    return score / amount;
  },
  selection = methods.selection.POWER,
  crossover = [
    methods.crossover.SINGLE_POINT,
    methods.crossover.TWO_POINT,
    methods.crossover.UNIFORM,
    methods.crossover.AVERAGE
  ],
  mutation = methods.mutation.FFW,
  efficientMutation = false,
  template = (new Network(input, output)),
  maxNodes = Infinity,
  maxConns = Infinity,
  maxGates = Infinity,
  selectMutationMethod = this.selectMutationMethod
} = {}) {
  let self = this;

  _.assignIn(self, {
    generation,
    input,
    output,
    equal,
    clean,
    popsize,
    growth,
    cost,
    amount,
    elitism,
    provenance,
    mutationRate,
    mutationAmount,
    fitnessPopulation,
    fitness,
    selection,
    crossover,
    mutation,
    efficientMutation,
    template,
    maxNodes,
    maxConns,
    maxGates,
    selectMutationMethod
  });

  /**
   * Create the initial pool of genomes
   *
   * @param {Network} network
   */
  self.createPool = function createInitialPopulation (network, popsize) {
    return Array(popsize).fill(Network.fromJSON({ ...network.toJSON(), score: undefined }))
  };

  // Initialise the genomes
  self.population = self.createPool(self.template, self.popsize);

  self.filterGenome = function(population, template, pickGenome, adjustGenome) {
      let filtered = [...population]; // avoid mutations

      // Check for correct return type from pickGenome
      const check = function checkPick(genome) {
        const pick = pickGenome(genome)
        if (typeof pick !== "boolean") throw new Error("pickGenome must always return a boolean!")
        return pick
      }

      if(adjustGenome){
        for (let i = 0; i < population.length; i++) {
          if(check(filtered[i])) {
            const result = adjustGenome(filtered[i])
            if (!(result instanceof Network)) throw new Error("adjustGenome must always return a network!")
            filtered[i] = result
          }
        }
      } else
          for (let i = 0; i < population.length; i++)
            if(check(filtered[i])) filtered[i] = Network.fromJSON(template.toJSON)

      return filtered;
    };

  /**
   * Selects a random mutation method for a genome according to the parameters
   *
   * @param {Network} genome Network to test for possible mutations
   * @param {mutation[]} allowedMutations An array of allowed mutations to pick from
   * @param {boolean} efficientMutation A flag to enable checking for possible mutations on a [network](Network)
   *
   * @return {mutation} Selected mutation
  */
  self.selectMutationMethod = function (genome, allowedMutations, efficientMutation) {

    if(efficientMutation) {
      let filtered = allowedMutations ? [...allowedMutations] : [...self.mutation]
      let success = false
      while(!success) {
        const currentMethod = filtered[Math.floor(Math.random() * filtered.length)]

        if(currentMethod === methods.mutation.ADD_NODE && genome.nodes.length >= self.maxNodes || currentMethod === methods.mutation.ADD_CONN && genome.connections.length >= self.maxConns || currentMethod === methods.mutation.ADD_GATE && genome.gates.length >= self.maxGates) {
          success = false
        } else {
          success = genome.mutate(currentMethod) // actual mutation happens
        }

        // we're done
        if(success || !filtered || filtered.length === 0) return

        // if not, remove the impossible method
        filtered = filtered.filter(function(value, index, array) {
          return value.name !== currentMethod.name
        })
      }
    } else {
      let allowed = allowedMutations ? allowedMutations : self.mutation
      let current = allowed[Math.floor(Math.random() * allowed.length)]

      if (current === methods.mutation.ADD_NODE && genome.nodes.length >= self.maxNodes) {
        if (config.warnings) console.warn('maxNodes exceeded!')
        return null;
      }

      if (current === methods.mutation.ADD_CONN && genome.connections.length >= self.maxConns) {
        if (config.warnings) console.warn('maxConns exceeded!');
        return null;
      }

      if (current === methods.mutation.ADD_GATE && genome.gates.length >= self.maxGates) {
        if (config.warnings) console.warn('maxGates exceeded!');
        return null;
      }

      return current
    }
  };

  /**
   * Evaluates, selects, breeds and mutates population
   *
   * @param {Array<{input:number[],output:number[]}>} [evolveSet=dataset] A set to be used for evolving the population, if none is provided the dataset passed to Neat on creation will be used.
   * @param {function} [pickGenome] A custom selection function to pick out unwanted genomes. Accepts a network as a parameter and returns true for selection.
   * @param {function} [adjustGenome=this.template] Accepts a network, modifies it, and returns it. Used to modify unwanted genomes returned by `pickGenome` and reincorporate them into the population. If left unset, unwanted genomes will be replaced with the template Network. Will only run when pickGenome is defined.
   *
   * @returns {Network} Fittest network
   *
   * @example
   * let neat = new Neat(dataset, {
   *  elitism: 10,
   *  clear: true,
   *  popsize: 1000
   * });
   *
   * let filter = function(genome) {
   *  // Remove genomes with more than 100 nodes
   *  return genome.nodes.length > 100 ? true : false
   * }
   *
   * let adjust = function(genome) {
   *  // clear the nodes
   *  return genome.clear()
   * }
   *
   * neat.evolve(evolveSet, filter, adjust).then(function(fittest) {
   *  console.log(fittest)
   * })
  */
  self.evolve = async function (evolveSet, pickGenome, adjustGenome) {
    // Check if evolve is possible
    if(self.elitism + self.provenance > self.popsize) throw new Error("Can't evolve! Elitism + provenance exceeds population size!");

    // Check population for evaluation
    if (typeof self.population[self.population.length - 1].score === 'undefined')
      await self.evaluate(_.isArray(evolveSet) ? evolveSet : _.isArray(dataset) ? dataset : parameter.is.required("dataset"));
    // Check & adjust genomes as needed
    if(pickGenome) self.population = self.filterGenome(self.population, self.template, pickGenome, adjustGenome)

    // Sort in order of fitness (fittest first)
    self.sort();

    // Elitism, assumes population is sorted by fitness
    var elitists = [];
    for (let i = 0; i < self.elitism; i++) elitists.push(self.population[i]);

    // Provenance
    let newPopulation = Array(self.provenance).fill(Network.fromJSON(self.template.toJSON()))

    // Breed the next individuals
    for (let i = 0; i < self.popsize - self.elitism - self.provenance; i++)
      newPopulation.push(self.getOffspring());

    // Replace the old population with the new population
    self.population = newPopulation;

    // Mutate the new population
    self.mutate();

    // Add the elitists
    self.population.push(...elitists);

    // evaluate the population
    await self.evaluate(_.isArray(evolveSet) ? evolveSet : _.isArray(dataset) ? dataset : parameter.is.required("dataset"));

    // Check & adjust genomes as needed
    if(pickGenome) self.population = self.filterGenome(self.population, self.template, pickGenome, adjustGenome)

    // Sort in order of fitness (fittest first)
    self.sort()

    const fittest = Network.fromJSON(self.population[0].toJSON());
    fittest.score = self.population[0].score;

    // Reset the scores
    for (let i = 0; i < self.population.length; i++) self.population[i].score = undefined;

    self.generation++;

    return fittest;
  };

  /**
   * Returns a genome for recombination (crossover) based on one of the [selection methods](selection) provided.
   *
   * Should be called after `evaluate()`
   *
   * @return {Network} Selected genome for offspring generation
   */
  self.getParent = function () {
    switch (self.selection.name) {
      case 'POWER': {
        if (self.population[0].score < self.population[1].score) self.sort();

        var index = Math.floor(Math.pow(Math.random(), self.selection.power) * self.population.length);
        return self.population[index];
      }
      case 'FITNESS_PROPORTIONATE': {
        // As negative fitnesses are possible
        // https://stackoverflow.com/questions/16186686/genetic-algorithm-handling-negative-fitness-values
        // this is unnecessarily run for every individual, should be changed

        var totalFitness = 0;
        var minimalFitness = 0;
        for (let i = 0; i < self.population.length; i++) {
          var score = self.population[i].score;
          minimalFitness = score < minimalFitness ? score : minimalFitness;
          totalFitness += score;
        }

        minimalFitness = Math.abs(minimalFitness);
        totalFitness += minimalFitness * self.population.length;

        var random = Math.random() * totalFitness;
        var value = 0;

        for (let i = 0; i < self.population.length; i++) {
          let genome = self.population[i];
          value += genome.score + minimalFitness;
          if (random < value) return genome;
        }

        // if all scores equal, return random genome
        return self.population[Math.floor(Math.random() * self.population.length)];
      }
      case 'TOURNAMENT': {
        if (self.selection.size > self.popsize) {
          throw new Error('Your tournament size should be lower than the population size, please change methods.selection.TOURNAMENT.size');
        }

        // Create a tournament
        var individuals = [];
        for (let i = 0; i < self.selection.size; i++) {
          let random = self.population[Math.floor(Math.random() * self.population.length)];
          individuals.push(random);
        }

        // Sort the tournament individuals by score
        individuals.sort(function (a, b) {
          return b.score - a.score;
        });

        // Select an individual
        for (let i = 0; i < self.selection.size; i++)
          if (Math.random() < self.selection.probability || i === self.selection.size - 1) return individuals[i];
      }
    }
  };

  /**
   * Selects two genomes from the population with `getParent()`, and returns the offspring from those parents. NOTE: Population MUST be sorted
   *
   * @returns {Network} Child network
   */
  self.getOffspring = function () {
    var parent1 = self.getParent();
    var parent2 = self.getParent();

    return Network.crossOver(parent1, parent2, self.equal);
  };

  /**
   * Mutates the given (or current) population
   */
  self.mutate = function () {
    // Elitist genomes should not be included
    for (let i = 0; i < self.population.length; i++) {
      if (Math.random() <= self.mutationRate) {
        for (let j = 0; j < self.mutationAmount; j++) {
          const mutationMethod = self.selectMutationMethod(self.population[i], self.mutation, self.efficientMutation);
          self.efficientMutation ? null : self.population[i].mutate(mutationMethod);
        }
      }
    }
  };

  /**
   * Evaluates the current population, basically sets their `.score` property
   *
   * @return {Network} Fittest Network
   */
  self.evaluate = async function (dataset) {
    if (self.fitnessPopulation) {
      if (self.clear) {
        for (let i = 0; i < self.population.length; i++)
          self.population[i].clear();
      }
      await self.fitness(dataset, self.population);
    } else {
      for (let i = 0; i < self.population.length; i++) {
        const genome = self.population[i];
        if (self.clear) genome.clear();
        genome.score = await self.fitness(dataset, genome);
        self.population[i] = genome;
      }
    }

    // Sort the population in order of fitness
    self.sort()

    return self.population[0]
  };

  /**
   * Sorts the population by score
  */
  self.sort = function () {
    self.population.sort(function (a, b) {
      return b.score - a.score;
    });
  };

  /**
   * Returns the fittest genome of the current population
   *
   * @returns {Network} Current population's fittest genome
  */
  self.getFittest = function () {
    // Check if evaluated. self.evaluate is an async function
    if (typeof self.population[self.population.length - 1].score === 'undefined')
      self.evaluate();

    if (self.population[0].score < self.population[1].score) self.sort();

    return self.population[0];
  };

  /**
   * Returns the average fitness of the current population
   *
   * @returns {number} Average fitness of the current population
   */
  self.getAverage = function () {
    if (typeof self.population[self.population.length - 1].score === 'undefined')
      self.evaluate(); // self.evaluate is an async function

    var score = 0;
    for (let i = 0; i < self.population.length; i++)
      score += self.population[i].score;

    return score / self.population.length;
  };

  /**
   * Export the current population to a JSON object
   *
   * Can be used later with `fromJSON(json)` to reload the population
   *
   * @return {object[]} A set of genomes (a population) represented as JSON objects.
   */
  self.toJSON = function exportPopulation() {
    var json = [];
    for (let i = 0; i < self.population.length; i++)
      json.push(self.population[i].toJSON());

    return json;
  };

  /**
   * Imports population from a json. Must be an array of networks converted to JSON objects.
   *
   * @param {object[]} json set of genomes (a population) represented as JSON objects.
  */
  self.fromJSON = function importPopulation(json) {
    var population = [];
    for (let i = 0; i < json.length; i++)
      population.push(Network.fromJSON(json[i]));
    self.population = population;
    self.popsize = population.length;
  };
}<|MERGE_RESOLUTION|>--- conflicted
+++ resolved
@@ -568,17 +568,7 @@
           // Mutate a random node out of the filtered collection
           _.sample(possible).mutate(method);
         }
-<<<<<<< HEAD
-        
         break
-=======
-
-        // Return a random node out of the filtered collection
-        let node = _.sample(possible)
-        node.mutate(method);
-        return true;
-        break;
->>>>>>> 58e72134
       }
       case mutation.ADD_SELF_CONN: {
         const possible = this.possible(method)
@@ -633,7 +623,6 @@
         break;
       }
       case mutation.SWAP_NODES: {
-<<<<<<< HEAD
         const possible = this.possible(method)
         if(possible) {
           // Return a random node out of the filtered collection
@@ -652,55 +641,6 @@
           node1.squash = node2.squash;
           node2.bias = biasTemp;
           node2.squash = squashTemp;
-=======
-        // Has no effect on input node, so they (should be) excluded
-        if ((method.mutateOutput && (this.nodes.length - 1) - this.input < 2) ||
-          (!method.mutateOutput && (this.nodes.length - 1) - this.input - this.output < 2)) {
-          if (config.warnings) console.warn('No nodes that allow swapping of bias and activation function');
-          return false;
-          break;
-        }
-
-        let possible, node1, node2;
-        if(method.mutateOutput) {
-          // Filter out input nodes
-          possible = _.filter(this.nodes, function(node, index) { return(node.type !== 'input') })
-
-          // Break out early if less than two possible nodes
-          if(possible.length < 2) {
-            if(config.warnings) console.warn("Less than 2 availables nodes, SWAP_NODES mutation failed!")
-            return false;
-            break;
-          }
-
-          // Return a random node out of the filtered collection
-          node1 = _.sample(possible)
-
-          // Filter out node1 from collection | impure function... should clean that node1
-          let possible2 = _.filter(possible, function(node, index) { return (node !== node1) })
-
-          // Return a random node out of the filtered collection which excludes node1
-          node2 = _.sample(possible2)
-        } else {
-          // Filter out input & output nodes
-          possible = _.filter(this.nodes, function(node, index) { return(node.type !== 'input' && node.type !== 'output') })
-
-          // Break out early if less than two possible nodes
-          if(possible.length < 2) {
-            if(config.warnings) console.warn("Less than 2 availables nodes, SWAP_NODES mutation failed!")
-            return false;
-            break;
-          }
-
-          // Return a random node out of the filtered collection
-          node1 = _.sample(possible)
-
-          // Filter out node1 from collection | impure function... should clean that node1
-          let possible2 = _.filter(possible, function(node, index) { return (node !== node1) })
-
-          // Return a random node out of the filtered collection which excludes node1
-          node2 = _.sample(possible2)
->>>>>>> 58e72134
         }
         
         break;
