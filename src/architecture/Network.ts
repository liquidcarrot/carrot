--- conflicted
+++ resolved
@@ -6,7 +6,6 @@
 import {NEAT} from "../NEAT";
 import {Pool, spawn, Worker} from "threads";
 import "threads/register";
-<<<<<<< HEAD
 import {ActivationType} from "../enums/ActivationType";
 import {NetworkJSON} from "../interfaces/NetworkJSON";
 import {NodeType} from "../enums/NodeType";
@@ -14,9 +13,6 @@
 import {TrainOptions} from "../interfaces/TrainOptions";
 import {EvolveOptions} from "../interfaces/EvolveOptions";
 import {Node} from "./Node";
-=======
-import {ActivationType} from "../methods/Activation";
->>>>>>> d9b2b348
 
 /**
  * Create a neural network
@@ -1091,57 +1087,4 @@
             time: Date.now() - start,
         };
     }
-<<<<<<< HEAD
-=======
-}
-
-export interface EvolveOptions {
-    threads?: number;
-    generation?: number;
-    template?: Network;
-    mutations?: Mutation[];
-    activations?: ActivationType[];
-    selection?: Selection;
-    mutationRate?: number;
-    mutationAmount?: number;
-    provenance?: number;
-    elitism?: number;
-    populationSize?: number;
-    fitnessFunction?: (dataset: { input: number[], output: number[] }[], population: Network[]) => Promise<void>;
-    growth?: number;
-    loss?: Loss;
-    amount?: number;
-    maxNodes?: number;
-    maxConnections?: number;
-    maxGates?: number;
-    equal?: boolean;
-    log?: number;
-    schedule?: { iterations: number, function: (fitness: number, error: number, iteration: number) => void };
-    clear?: boolean;
-    error?: number;
-    iterations?: number;
-}
-
-export interface NetworkJSON {
-    nodes: NodeJSON[];
-    connections: ConnectionJSON[];
-    inputSize: number;
-    outputSize: number;
-}
-
-export interface TrainOptions {
-    ratePolicy?: Rate;
-    rate?: number;
-    loss?: Loss;
-    iterations?: number;
-    error?: number;
-    shuffle?: boolean;
-    momentum?: number;
-    dropout?: number;
-    clear?: boolean;
-    schedule?: { iterations: number, function: (error: number, iteration: number) => undefined };
-    crossValidateTestSize?: number;
-    log?: number;
-    batchSize?: number;
->>>>>>> d9b2b348
 }