{
  "name": "@liquid-carrot/carrot",
<<<<<<< HEAD
  "version": "0.1.5",
=======
  "version": "0.1.6",
>>>>>>> a436859b
  "description": "A Simple Node.js AI Library for Neural Network",
  "main": "src/carrot",
  "scripts": {
    "jsdoc": "node_modules/.bin/jsdoc -r -c jsdoc.json",
    "deploy:docs": "git add . && git stash && git branch -f gh-pages && git checkout gh-pages && git reset --hard origin/master && git merge --squash --strategy-option=theirs stash && git stash drop && git commit -m 'Auto-build' && git push origin gh-pages -f && git checkout master",
    "build": "> .temp && git add . && git stash && npm run jsdoc && npm run deploy:docs && git stash pop && rm -f .temp",
    "test": "nyc --reporter=html --reporter=text mocha test/src.js",
    "coverage": "nyc report --reporter=text-lcov | coveralls && rm -rf ./src-cov",
    "test:forever": "nodemon ./node_modules/.bin/mocha --reporter spec test/",
    "clean:docfiles": "find . -type f -name '*.html' -exec rm {} + && rm -rf styles/ && rm -rf scripts"
  },
  "repository": {
    "type": "git",
    "url": "git+https://github.com/liquidcarrot/carrot.git"
  },
  "keywords": [
    "Artificial Intelligence",
    "AI",
    "Deep Learning",
    "DL",
    "Machine Learning",
    "ML",
    "Neural Network",
    "Neural Networks",
    "NN",
    "Convolutional Neural Network",
    "Convolutional Neural Networks",
    "Convolutional NN",
    "Convolutional NNs",
    "CNN",
    "Artificial Neural Network",
    "Artificial Neural Networks",
    "Artificial NN",
    "Artificial NNs",
    "ANN",
    "Recurrent Neural Network",
    "Recurrent Neural Networks",
    "Recurrent NN",
    "Recurrent NNs",
    "RNN",
    "Perceptron",
    "Sigmoid",
    "TanH",
    "ArcTan"
  ],
  "author": "Luis Carbonell <luiscarbonell5683@gmail.com>",
  "contributors": [
    "Luis Ernesto Carbonell <luis@liquidcarrot.io>",
    "Christian George Echevarria <chris@liquidcarrot.io>"
  ],
  "license": "MIT",
  "bugs": {
    "url": "https://github.com/liquidcarrot/carrot/issues"
  },
  "homepage": "https://github.com/liquidcarrot/carrot#readme",
  "dependencies": {
    "async": "^2.6.1",
    "bluebird": "^3.5.3",
    "lodash": "^4.17.11",
    "mathjs": "^5.4.0",
    "neo-async": "^2.6.0"
  },
  "devDependencies": {
    "chai": "^4.2.0",
    "chai-each": "0.0.1",
    "coveralls": "^3.0.3",
    "faker": "^4.1.0",
    "jsdoc": "^3.5.5",
    "mocha": "^5.2.0",
    "nodemon": "^1.18.7",
    "nyc": "^13.3.0"
  },
  "nyc": {
    "exclude": [
      "test",
      "util"
    ]
  }
}<|MERGE_RESOLUTION|>--- conflicted
+++ resolved
@@ -1,10 +1,6 @@
 {
   "name": "@liquid-carrot/carrot",
-<<<<<<< HEAD
-  "version": "0.1.5",
-=======
-  "version": "0.1.6",
->>>>>>> a436859b
+  "version": "0.1.7",
   "description": "A Simple Node.js AI Library for Neural Network",
   "main": "src/carrot",
   "scripts": {
