--- conflicted
+++ resolved
@@ -114,11 +114,7 @@
 					<div class="tsd-signature tsd-kind-icon">bias<span class="tsd-signature-symbol">:</span> <span class="tsd-signature-type">undefined</span><span class="tsd-signature-symbol"> | </span><span class="tsd-signature-type">number</span></div>
 					<aside class="tsd-sources">
 						<ul>
-<<<<<<< HEAD
-							<li>Defined in <a href="https://github.com/raimannma/carrot/blob/132bf70/src/interfaces/NodeJSON.ts#L11">src/interfaces/NodeJSON.ts:11</a></li>
-=======
 							<li>Defined in <a href="https://github.com/liquidcarrot/carrot/blob/cec1af7/src/interfaces/NodeJSON.ts#L11">src/interfaces/NodeJSON.ts:11</a></li>
->>>>>>> 0e917a00
 						</ul>
 					</aside>
 					<div class="tsd-comment tsd-typography">
@@ -133,11 +129,7 @@
 					<div class="tsd-signature tsd-kind-icon">index<span class="tsd-signature-symbol">:</span> <span class="tsd-signature-type">undefined</span><span class="tsd-signature-symbol"> | </span><span class="tsd-signature-type">number</span></div>
 					<aside class="tsd-sources">
 						<ul>
-<<<<<<< HEAD
-							<li>Defined in <a href="https://github.com/raimannma/carrot/blob/132bf70/src/interfaces/NodeJSON.ts#L27">src/interfaces/NodeJSON.ts:27</a></li>
-=======
 							<li>Defined in <a href="https://github.com/liquidcarrot/carrot/blob/cec1af7/src/interfaces/NodeJSON.ts#L27">src/interfaces/NodeJSON.ts:27</a></li>
->>>>>>> 0e917a00
 						</ul>
 					</aside>
 					<div class="tsd-comment tsd-typography">
@@ -152,11 +144,7 @@
 					<div class="tsd-signature tsd-kind-icon">mask<span class="tsd-signature-symbol">:</span> <span class="tsd-signature-type">undefined</span><span class="tsd-signature-symbol"> | </span><span class="tsd-signature-type">number</span></div>
 					<aside class="tsd-sources">
 						<ul>
-<<<<<<< HEAD
-							<li>Defined in <a href="https://github.com/raimannma/carrot/blob/132bf70/src/interfaces/NodeJSON.ts#L23">src/interfaces/NodeJSON.ts:23</a></li>
-=======
 							<li>Defined in <a href="https://github.com/liquidcarrot/carrot/blob/cec1af7/src/interfaces/NodeJSON.ts#L23">src/interfaces/NodeJSON.ts:23</a></li>
->>>>>>> 0e917a00
 						</ul>
 					</aside>
 					<div class="tsd-comment tsd-typography">
@@ -171,11 +159,7 @@
 					<div class="tsd-signature tsd-kind-icon">squash<span class="tsd-signature-symbol">:</span> <span class="tsd-signature-type">ActivationType</span></div>
 					<aside class="tsd-sources">
 						<ul>
-<<<<<<< HEAD
-							<li>Defined in <a href="https://github.com/raimannma/carrot/blob/132bf70/src/interfaces/NodeJSON.ts#L19">src/interfaces/NodeJSON.ts:19</a></li>
-=======
 							<li>Defined in <a href="https://github.com/liquidcarrot/carrot/blob/cec1af7/src/interfaces/NodeJSON.ts#L19">src/interfaces/NodeJSON.ts:19</a></li>
->>>>>>> 0e917a00
 						</ul>
 					</aside>
 					<div class="tsd-comment tsd-typography">
@@ -190,11 +174,7 @@
 					<div class="tsd-signature tsd-kind-icon">type<span class="tsd-signature-symbol">:</span> <span class="tsd-signature-type">undefined</span><span class="tsd-signature-symbol"> | </span><span class="tsd-signature-type">number</span></div>
 					<aside class="tsd-sources">
 						<ul>
-<<<<<<< HEAD
-							<li>Defined in <a href="https://github.com/raimannma/carrot/blob/132bf70/src/interfaces/NodeJSON.ts#L15">src/interfaces/NodeJSON.ts:15</a></li>
-=======
 							<li>Defined in <a href="https://github.com/liquidcarrot/carrot/blob/cec1af7/src/interfaces/NodeJSON.ts#L15">src/interfaces/NodeJSON.ts:15</a></li>
->>>>>>> 0e917a00
 						</ul>
 					</aside>
 					<div class="tsd-comment tsd-typography">
