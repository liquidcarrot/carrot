--- conflicted
+++ resolved
@@ -94,11 +94,7 @@
 					<div class="tsd-signature tsd-kind-icon">GAUSSIAN_<wbr>NOISE<span class="tsd-signature-symbol">:</span></div>
 					<aside class="tsd-sources">
 						<ul>
-<<<<<<< HEAD
-							<li>Defined in <a href="https://github.com/raimannma/carrot/blob/132bf70/src/enums/NodeType.ts#L44">src/enums/NodeType.ts:44</a></li>
-=======
 							<li>Defined in <a href="https://github.com/liquidcarrot/carrot/blob/cec1af7/src/enums/NodeType.ts#L44">src/enums/NodeType.ts:44</a></li>
->>>>>>> 0e917a00
 						</ul>
 					</aside>
 					<div class="tsd-comment tsd-typography">
