<!doctype html>
<html class="default no-js">
<head>
	<meta charset="utf-8">
	<meta http-equiv="X-UA-Compatible" content="IE=edge">
	<title>PoolNodeType | Carrot - v0.4.0</title>
	<meta name="description" content="Documentation for Carrot - v0.4.0">
	<meta name="viewport" content="width=device-width, initial-scale=1">
	<link rel="stylesheet" href="../assets/css/main.css">
</head>
<body>
<header>
	<div class="tsd-page-toolbar">
		<div class="container">
			<div class="table-wrap">
				<div class="table-cell" id="tsd-search" data-index="../assets/js/search.json" data-base="..">
					<div class="field">
						<label for="tsd-search-field" class="tsd-widget search no-caption">Search</label>
						<input id="tsd-search-field" type="text" />
					</div>
					<ul class="results">
						<li class="state loading">Preparing search index...</li>
						<li class="state failure">The search index is not available</li>
					</ul>
					<a href="../index.html" class="title">Carrot - v0.4.0</a>
				</div>
				<div class="table-cell" id="tsd-widgets">
					<div id="tsd-filter">
						<a href="#" class="tsd-widget options no-caption" data-toggle="options">Options</a>
						<div class="tsd-filter-group">
							<div class="tsd-select" id="tsd-filter-visibility">
								<span class="tsd-select-label">All</span>
								<ul class="tsd-select-list">
									<li data-value="public">Public</li>
									<li data-value="protected">Public/Protected</li>
									<li data-value="private" class="selected">All</li>
								</ul>
							</div>
							<input type="checkbox" id="tsd-filter-inherited" checked />
							<label class="tsd-widget" for="tsd-filter-inherited">Inherited</label>
							<input type="checkbox" id="tsd-filter-externals" checked />
							<label class="tsd-widget" for="tsd-filter-externals">Externals</label>
							<input type="checkbox" id="tsd-filter-only-exported" />
							<label class="tsd-widget" for="tsd-filter-only-exported">Only exported</label>
						</div>
					</div>
					<a href="#" class="tsd-widget menu no-caption" data-toggle="menu">Menu</a>
				</div>
			</div>
		</div>
	</div>
	<div class="tsd-page-title">
		<div class="container">
			<ul class="tsd-breadcrumb">
				<li>
					<a href="../globals.html">Globals</a>
				</li>
				<li>
					<a href="poolnodetype.html">PoolNodeType</a>
				</li>
			</ul>
			<h1>Enumeration PoolNodeType</h1>
		</div>
	</div>
</header>
<div class="container container-main">
	<div class="row">
		<div class="col-8 col-content">
			<section class="tsd-panel tsd-comment">
				<div class="tsd-comment tsd-typography">
					<div class="lead">
						<p>The type of pool node.</p>
					</div>
				</div>
			</section>
			<section class="tsd-panel-group tsd-index-group">
				<h2>Index</h2>
				<section class="tsd-panel tsd-index-panel">
					<div class="tsd-index-content">
						<section class="tsd-index-section ">
							<h3>Enumeration members</h3>
							<ul class="tsd-index-list">
								<li class="tsd-kind-enum-member tsd-parent-kind-enum"><a href="poolnodetype.html#avg_pooling" class="tsd-kind-icon">AVG_<wbr>POOLING</a></li>
								<li class="tsd-kind-enum-member tsd-parent-kind-enum"><a href="poolnodetype.html#max_pooling" class="tsd-kind-icon">MAX_<wbr>POOLING</a></li>
								<li class="tsd-kind-enum-member tsd-parent-kind-enum"><a href="poolnodetype.html#min_pooling" class="tsd-kind-icon">MIN_<wbr>POOLING</a></li>
							</ul>
						</section>
					</div>
				</section>
			</section>
			<section class="tsd-panel-group tsd-member-group ">
				<h2>Enumeration members</h2>
				<section class="tsd-panel tsd-member tsd-kind-enum-member tsd-parent-kind-enum">
					<a name="avg_pooling" class="tsd-anchor"></a>
					<h3>AVG_<wbr>POOLING</h3>
					<div class="tsd-signature tsd-kind-icon">AVG_<wbr>POOLING<span class="tsd-signature-symbol">:</span></div>
					<aside class="tsd-sources">
						<ul>
<<<<<<< HEAD
							<li>Defined in <a href="https://github.com/raimannma/carrot/blob/132bf70/src/enums/NodeType.ts#L30">src/enums/NodeType.ts:30</a></li>
=======
							<li>Defined in <a href="https://github.com/liquidcarrot/carrot/blob/cec1af7/src/enums/NodeType.ts#L30">src/enums/NodeType.ts:30</a></li>
>>>>>>> 0e917a00
						</ul>
					</aside>
					<div class="tsd-comment tsd-typography">
						<div class="lead">
							<p>Average pooling node.</p>
						</div>
					</div>
				</section>
				<section class="tsd-panel tsd-member tsd-kind-enum-member tsd-parent-kind-enum">
					<a name="max_pooling" class="tsd-anchor"></a>
					<h3>MAX_<wbr>POOLING</h3>
					<div class="tsd-signature tsd-kind-icon">MAX_<wbr>POOLING<span class="tsd-signature-symbol">:</span></div>
					<aside class="tsd-sources">
						<ul>
<<<<<<< HEAD
							<li>Defined in <a href="https://github.com/raimannma/carrot/blob/132bf70/src/enums/NodeType.ts#L26">src/enums/NodeType.ts:26</a></li>
=======
							<li>Defined in <a href="https://github.com/liquidcarrot/carrot/blob/cec1af7/src/enums/NodeType.ts#L26">src/enums/NodeType.ts:26</a></li>
>>>>>>> 0e917a00
						</ul>
					</aside>
					<div class="tsd-comment tsd-typography">
						<div class="lead">
							<p>Maximum pooling node.</p>
						</div>
					</div>
				</section>
				<section class="tsd-panel tsd-member tsd-kind-enum-member tsd-parent-kind-enum">
					<a name="min_pooling" class="tsd-anchor"></a>
					<h3>MIN_<wbr>POOLING</h3>
					<div class="tsd-signature tsd-kind-icon">MIN_<wbr>POOLING<span class="tsd-signature-symbol">:</span></div>
					<aside class="tsd-sources">
						<ul>
<<<<<<< HEAD
							<li>Defined in <a href="https://github.com/raimannma/carrot/blob/132bf70/src/enums/NodeType.ts#L34">src/enums/NodeType.ts:34</a></li>
=======
							<li>Defined in <a href="https://github.com/liquidcarrot/carrot/blob/cec1af7/src/enums/NodeType.ts#L34">src/enums/NodeType.ts:34</a></li>
>>>>>>> 0e917a00
						</ul>
					</aside>
					<div class="tsd-comment tsd-typography">
						<div class="lead">
							<p>Minimum pooling node.</p>
						</div>
					</div>
				</section>
			</section>
		</div>
		<div class="col-4 col-menu menu-sticky-wrap menu-highlight">
			<nav class="tsd-navigation primary">
				<ul>
					<li class="globals  ">
						<a href="../globals.html"><em>Globals</em></a>
					</li>
				</ul>
			</nav>
			<nav class="tsd-navigation secondary menu-sticky">
				<ul class="before-current">
				</ul>
				<ul class="current">
					<li class="current tsd-kind-enum">
						<a href="poolnodetype.html" class="tsd-kind-icon">Pool<wbr>Node<wbr>Type</a>
						<ul>
							<li class=" tsd-kind-enum-member tsd-parent-kind-enum">
								<a href="poolnodetype.html#avg_pooling" class="tsd-kind-icon">AVG_<wbr>POOLING</a>
							</li>
							<li class=" tsd-kind-enum-member tsd-parent-kind-enum">
								<a href="poolnodetype.html#max_pooling" class="tsd-kind-icon">MAX_<wbr>POOLING</a>
							</li>
							<li class=" tsd-kind-enum-member tsd-parent-kind-enum">
								<a href="poolnodetype.html#min_pooling" class="tsd-kind-icon">MIN_<wbr>POOLING</a>
							</li>
						</ul>
					</li>
				</ul>
				<ul class="after-current">
				</ul>
			</nav>
		</div>
	</div>
</div>
<footer class="with-border-bottom">
	<div class="container">
		<h2>Legend</h2>
		<div class="tsd-legend-group">
			<ul class="tsd-legend">
				<li class="tsd-kind-constructor tsd-parent-kind-class"><span class="tsd-kind-icon">Constructor</span></li>
				<li class="tsd-kind-property tsd-parent-kind-class"><span class="tsd-kind-icon">Property</span></li>
				<li class="tsd-kind-method tsd-parent-kind-class"><span class="tsd-kind-icon">Method</span></li>
				<li class="tsd-kind-accessor tsd-parent-kind-class"><span class="tsd-kind-icon">Accessor</span></li>
			</ul>
			<ul class="tsd-legend">
				<li class="tsd-kind-constructor tsd-parent-kind-class tsd-is-inherited"><span class="tsd-kind-icon">Inherited constructor</span></li>
				<li class="tsd-kind-property tsd-parent-kind-class tsd-is-inherited"><span class="tsd-kind-icon">Inherited property</span></li>
				<li class="tsd-kind-method tsd-parent-kind-class tsd-is-inherited"><span class="tsd-kind-icon">Inherited method</span></li>
			</ul>
			<ul class="tsd-legend">
				<li class="tsd-kind-property tsd-parent-kind-class tsd-is-private"><span class="tsd-kind-icon">Private property</span></li>
				<li class="tsd-kind-method tsd-parent-kind-class tsd-is-private"><span class="tsd-kind-icon">Private method</span></li>
			</ul>
			<ul class="tsd-legend">
				<li class="tsd-kind-property tsd-parent-kind-interface"><span class="tsd-kind-icon">Property</span></li>
			</ul>
			<ul class="tsd-legend">
				<li class="tsd-kind-property tsd-parent-kind-class tsd-is-protected"><span class="tsd-kind-icon">Protected property</span></li>
			</ul>
			<ul class="tsd-legend">
				<li class="tsd-kind-method tsd-parent-kind-class tsd-is-static"><span class="tsd-kind-icon">Static method</span></li>
			</ul>
		</div>
	</div>
</footer>
<div class="container tsd-generator">
	<p>Generated using <a href="https://typedoc.org/" target="_blank">TypeDoc</a></p>
</div>
<div class="overlay"></div>
<script src="../assets/js/main.js"></script>
<script>if (location.protocol == 'file:') document.write('<script src="../assets/js/search.js"><' + '/script>');</script>
</body>
</html><|MERGE_RESOLUTION|>--- conflicted
+++ resolved
@@ -96,11 +96,7 @@
 					<div class="tsd-signature tsd-kind-icon">AVG_<wbr>POOLING<span class="tsd-signature-symbol">:</span></div>
 					<aside class="tsd-sources">
 						<ul>
-<<<<<<< HEAD
-							<li>Defined in <a href="https://github.com/raimannma/carrot/blob/132bf70/src/enums/NodeType.ts#L30">src/enums/NodeType.ts:30</a></li>
-=======
 							<li>Defined in <a href="https://github.com/liquidcarrot/carrot/blob/cec1af7/src/enums/NodeType.ts#L30">src/enums/NodeType.ts:30</a></li>
->>>>>>> 0e917a00
 						</ul>
 					</aside>
 					<div class="tsd-comment tsd-typography">
@@ -115,11 +111,7 @@
 					<div class="tsd-signature tsd-kind-icon">MAX_<wbr>POOLING<span class="tsd-signature-symbol">:</span></div>
 					<aside class="tsd-sources">
 						<ul>
-<<<<<<< HEAD
-							<li>Defined in <a href="https://github.com/raimannma/carrot/blob/132bf70/src/enums/NodeType.ts#L26">src/enums/NodeType.ts:26</a></li>
-=======
 							<li>Defined in <a href="https://github.com/liquidcarrot/carrot/blob/cec1af7/src/enums/NodeType.ts#L26">src/enums/NodeType.ts:26</a></li>
->>>>>>> 0e917a00
 						</ul>
 					</aside>
 					<div class="tsd-comment tsd-typography">
@@ -134,11 +126,7 @@
 					<div class="tsd-signature tsd-kind-icon">MIN_<wbr>POOLING<span class="tsd-signature-symbol">:</span></div>
 					<aside class="tsd-sources">
 						<ul>
-<<<<<<< HEAD
-							<li>Defined in <a href="https://github.com/raimannma/carrot/blob/132bf70/src/enums/NodeType.ts#L34">src/enums/NodeType.ts:34</a></li>
-=======
 							<li>Defined in <a href="https://github.com/liquidcarrot/carrot/blob/cec1af7/src/enums/NodeType.ts#L34">src/enums/NodeType.ts:34</a></li>
->>>>>>> 0e917a00
 						</ul>
 					</aside>
 					<div class="tsd-comment tsd-typography">
