--- conflicted
+++ resolved
@@ -96,11 +96,7 @@
 					<div class="tsd-signature tsd-kind-icon">HIDDEN<span class="tsd-signature-symbol">:</span></div>
 					<aside class="tsd-sources">
 						<ul>
-<<<<<<< HEAD
-							<li>Defined in <a href="https://github.com/raimannma/carrot/blob/132bf70/src/enums/NodeType.ts#L12">src/enums/NodeType.ts:12</a></li>
-=======
 							<li>Defined in <a href="https://github.com/liquidcarrot/carrot/blob/cec1af7/src/enums/NodeType.ts#L12">src/enums/NodeType.ts:12</a></li>
->>>>>>> 0e917a00
 						</ul>
 					</aside>
 					<div class="tsd-comment tsd-typography">
@@ -115,11 +111,7 @@
 					<div class="tsd-signature tsd-kind-icon">INPUT<span class="tsd-signature-symbol">:</span></div>
 					<aside class="tsd-sources">
 						<ul>
-<<<<<<< HEAD
-							<li>Defined in <a href="https://github.com/raimannma/carrot/blob/132bf70/src/enums/NodeType.ts#L8">src/enums/NodeType.ts:8</a></li>
-=======
 							<li>Defined in <a href="https://github.com/liquidcarrot/carrot/blob/cec1af7/src/enums/NodeType.ts#L8">src/enums/NodeType.ts:8</a></li>
->>>>>>> 0e917a00
 						</ul>
 					</aside>
 					<div class="tsd-comment tsd-typography">
@@ -134,11 +126,7 @@
 					<div class="tsd-signature tsd-kind-icon">OUTPUT<span class="tsd-signature-symbol">:</span></div>
 					<aside class="tsd-sources">
 						<ul>
-<<<<<<< HEAD
-							<li>Defined in <a href="https://github.com/raimannma/carrot/blob/132bf70/src/enums/NodeType.ts#L16">src/enums/NodeType.ts:16</a></li>
-=======
 							<li>Defined in <a href="https://github.com/liquidcarrot/carrot/blob/cec1af7/src/enums/NodeType.ts#L16">src/enums/NodeType.ts:16</a></li>
->>>>>>> 0e917a00
 						</ul>
 					</aside>
 					<div class="tsd-comment tsd-typography">
