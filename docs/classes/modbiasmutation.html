<!doctype html>
<html class="default no-js">
<head>
	<meta charset="utf-8">
	<meta http-equiv="X-UA-Compatible" content="IE=edge">
	<title>ModBiasMutation | Carrot - v0.4.0</title>
	<meta name="description" content="Documentation for Carrot - v0.4.0">
	<meta name="viewport" content="width=device-width, initial-scale=1">
	<link rel="stylesheet" href="../assets/css/main.css">
</head>
<body>
<header>
	<div class="tsd-page-toolbar">
		<div class="container">
			<div class="table-wrap">
				<div class="table-cell" id="tsd-search" data-index="../assets/js/search.json" data-base="..">
					<div class="field">
						<label for="tsd-search-field" class="tsd-widget search no-caption">Search</label>
						<input id="tsd-search-field" type="text" />
					</div>
					<ul class="results">
						<li class="state loading">Preparing search index...</li>
						<li class="state failure">The search index is not available</li>
					</ul>
					<a href="../index.html" class="title">Carrot - v0.4.0</a>
				</div>
				<div class="table-cell" id="tsd-widgets">
					<div id="tsd-filter">
						<a href="#" class="tsd-widget options no-caption" data-toggle="options">Options</a>
						<div class="tsd-filter-group">
							<div class="tsd-select" id="tsd-filter-visibility">
								<span class="tsd-select-label">All</span>
								<ul class="tsd-select-list">
									<li data-value="public">Public</li>
									<li data-value="protected">Public/Protected</li>
									<li data-value="private" class="selected">All</li>
								</ul>
							</div>
							<input type="checkbox" id="tsd-filter-inherited" checked />
							<label class="tsd-widget" for="tsd-filter-inherited">Inherited</label>
							<input type="checkbox" id="tsd-filter-externals" checked />
							<label class="tsd-widget" for="tsd-filter-externals">Externals</label>
							<input type="checkbox" id="tsd-filter-only-exported" />
							<label class="tsd-widget" for="tsd-filter-only-exported">Only exported</label>
						</div>
					</div>
					<a href="#" class="tsd-widget menu no-caption" data-toggle="menu">Menu</a>
				</div>
			</div>
		</div>
	</div>
	<div class="tsd-page-title">
		<div class="container">
			<ul class="tsd-breadcrumb">
				<li>
					<a href="../globals.html">Globals</a>
				</li>
				<li>
					<a href="modbiasmutation.html">ModBiasMutation</a>
				</li>
			</ul>
			<h1>Class ModBiasMutation</h1>
		</div>
	</div>
</header>
<div class="container container-main">
	<div class="row">
		<div class="col-8 col-content">
			<section class="tsd-panel tsd-comment">
				<div class="tsd-comment tsd-typography">
					<div class="lead">
						<p>Mod bias mutation.</p>
					</div>
					<p>Modifies the bias value of a random hidden or output node</p>
				</div>
			</section>
			<section class="tsd-panel tsd-hierarchy">
				<h3>Hierarchy</h3>
				<ul class="tsd-hierarchy">
					<li>
						<a href="mutation.html" class="tsd-signature-type">Mutation</a>
						<ul class="tsd-hierarchy">
							<li>
								<span class="target">ModBiasMutation</span>
							</li>
						</ul>
					</li>
				</ul>
			</section>
			<section class="tsd-panel-group tsd-index-group">
				<h2>Index</h2>
				<section class="tsd-panel tsd-index-panel">
					<div class="tsd-index-content">
						<section class="tsd-index-section ">
							<h3>Constructors</h3>
							<ul class="tsd-index-list">
								<li class="tsd-kind-constructor tsd-parent-kind-class"><a href="modbiasmutation.html#constructor" class="tsd-kind-icon">constructor</a></li>
							</ul>
						</section>
						<section class="tsd-index-section ">
							<h3>Properties</h3>
							<ul class="tsd-index-list">
								<li class="tsd-kind-property tsd-parent-kind-class"><a href="modbiasmutation.html#max" class="tsd-kind-icon">max</a></li>
								<li class="tsd-kind-property tsd-parent-kind-class"><a href="modbiasmutation.html#min" class="tsd-kind-icon">min</a></li>
							</ul>
						</section>
						<section class="tsd-index-section ">
							<h3>Methods</h3>
							<ul class="tsd-index-list">
								<li class="tsd-kind-method tsd-parent-kind-class tsd-is-overwrite"><a href="modbiasmutation.html#mutate" class="tsd-kind-icon">mutate</a></li>
							</ul>
						</section>
					</div>
				</section>
			</section>
			<section class="tsd-panel-group tsd-member-group ">
				<h2>Constructors</h2>
				<section class="tsd-panel tsd-member tsd-kind-constructor tsd-parent-kind-class">
					<a name="constructor" class="tsd-anchor"></a>
					<h3>constructor</h3>
					<ul class="tsd-signatures tsd-kind-constructor tsd-parent-kind-class">
						<li class="tsd-signature tsd-kind-icon">new <wbr>Mod<wbr>Bias<wbr>Mutation<span class="tsd-signature-symbol">(</span>min<span class="tsd-signature-symbol">?: </span><span class="tsd-signature-type">number</span>, max<span class="tsd-signature-symbol">?: </span><span class="tsd-signature-type">number</span><span class="tsd-signature-symbol">)</span><span class="tsd-signature-symbol">: </span><a href="modbiasmutation.html" class="tsd-signature-type">ModBiasMutation</a></li>
					</ul>
					<ul class="tsd-descriptions">
						<li class="tsd-description">
							<aside class="tsd-sources">
								<ul>
<<<<<<< HEAD
									<li>Defined in <a href="https://github.com/raimannma/carrot/blob/132bf70/src/methods/Mutation.ts#L256">src/methods/Mutation.ts:256</a></li>
=======
									<li>Defined in <a href="https://github.com/liquidcarrot/carrot/blob/cec1af7/src/methods/Mutation.ts#L250">src/methods/Mutation.ts:250</a></li>
>>>>>>> 0e917a00
								</ul>
							</aside>
							<div class="tsd-comment tsd-typography">
								<div class="lead">
									<p>Constructs a ModBiasMutation object</p>
								</div>
							</div>
							<h4 class="tsd-parameters-title">Parameters</h4>
							<ul class="tsd-parameters">
								<li>
									<h5><span class="tsd-flag ts-flagDefault value">Default value</span> min: <span class="tsd-signature-type">number</span><span class="tsd-signature-symbol"> = -1</span></h5>
									<div class="tsd-comment tsd-typography">
										<div class="lead">
											<p>The minimum bias.</p>
										</div>
									</div>
								</li>
								<li>
									<h5><span class="tsd-flag ts-flagDefault value">Default value</span> max: <span class="tsd-signature-type">number</span><span class="tsd-signature-symbol"> = 1</span></h5>
									<div class="tsd-comment tsd-typography">
										<div class="lead">
											<p>The maximum bias.</p>
										</div>
									</div>
								</li>
							</ul>
							<h4 class="tsd-returns-title">Returns <a href="modbiasmutation.html" class="tsd-signature-type">ModBiasMutation</a></h4>
						</li>
					</ul>
				</section>
			</section>
			<section class="tsd-panel-group tsd-member-group ">
				<h2>Properties</h2>
				<section class="tsd-panel tsd-member tsd-kind-property tsd-parent-kind-class">
					<a name="max" class="tsd-anchor"></a>
					<h3><span class="tsd-flag ts-flagReadonly">Readonly</span> max</h3>
					<div class="tsd-signature tsd-kind-icon">max<span class="tsd-signature-symbol">:</span> <span class="tsd-signature-type">number</span></div>
					<aside class="tsd-sources">
						<ul>
<<<<<<< HEAD
							<li>Defined in <a href="https://github.com/raimannma/carrot/blob/132bf70/src/methods/Mutation.ts#L256">src/methods/Mutation.ts:256</a></li>
=======
							<li>Defined in <a href="https://github.com/liquidcarrot/carrot/blob/cec1af7/src/methods/Mutation.ts#L250">src/methods/Mutation.ts:250</a></li>
>>>>>>> 0e917a00
						</ul>
					</aside>
					<div class="tsd-comment tsd-typography">
						<div class="lead">
							<p>higher bound for modification of a neuron&#39;s bias</p>
						</div>
					</div>
				</section>
				<section class="tsd-panel tsd-member tsd-kind-property tsd-parent-kind-class">
					<a name="min" class="tsd-anchor"></a>
					<h3><span class="tsd-flag ts-flagReadonly">Readonly</span> min</h3>
					<div class="tsd-signature tsd-kind-icon">min<span class="tsd-signature-symbol">:</span> <span class="tsd-signature-type">number</span></div>
					<aside class="tsd-sources">
						<ul>
<<<<<<< HEAD
							<li>Defined in <a href="https://github.com/raimannma/carrot/blob/132bf70/src/methods/Mutation.ts#L252">src/methods/Mutation.ts:252</a></li>
=======
							<li>Defined in <a href="https://github.com/liquidcarrot/carrot/blob/cec1af7/src/methods/Mutation.ts#L246">src/methods/Mutation.ts:246</a></li>
>>>>>>> 0e917a00
						</ul>
					</aside>
					<div class="tsd-comment tsd-typography">
						<div class="lead">
							<p>lower bound for modification of a neuron&#39;s bias</p>
						</div>
					</div>
				</section>
			</section>
			<section class="tsd-panel-group tsd-member-group ">
				<h2>Methods</h2>
				<section class="tsd-panel tsd-member tsd-kind-method tsd-parent-kind-class tsd-is-overwrite">
					<a name="mutate" class="tsd-anchor"></a>
					<h3>mutate</h3>
					<ul class="tsd-signatures tsd-kind-method tsd-parent-kind-class tsd-is-overwrite">
						<li class="tsd-signature tsd-kind-icon">mutate<span class="tsd-signature-symbol">(</span>network<span class="tsd-signature-symbol">: </span><a href="network.html" class="tsd-signature-type">Network</a><span class="tsd-signature-symbol">)</span><span class="tsd-signature-symbol">: </span><span class="tsd-signature-type">void</span></li>
					</ul>
					<ul class="tsd-descriptions">
						<li class="tsd-description">
							<aside class="tsd-sources">
								<p>Overrides <a href="mutation.html">Mutation</a>.<a href="mutation.html#mutate">mutate</a></p>
								<ul>
<<<<<<< HEAD
									<li>Defined in <a href="https://github.com/raimannma/carrot/blob/132bf70/src/methods/Mutation.ts#L275">src/methods/Mutation.ts:275</a></li>
=======
									<li>Defined in <a href="https://github.com/liquidcarrot/carrot/blob/cec1af7/src/methods/Mutation.ts#L268">src/methods/Mutation.ts:268</a></li>
>>>>>>> 0e917a00
								</ul>
							</aside>
							<div class="tsd-comment tsd-typography">
								<div class="lead">
									<p>Mutates the network.</p>
								</div>
							</div>
							<h4 class="tsd-parameters-title">Parameters</h4>
							<ul class="tsd-parameters">
								<li>
									<h5>network: <a href="network.html" class="tsd-signature-type">Network</a></h5>
									<div class="tsd-comment tsd-typography">
										<p>The network which gets mutated</p>
									</div>
								</li>
							</ul>
							<h4 class="tsd-returns-title">Returns <span class="tsd-signature-type">void</span></h4>
						</li>
					</ul>
				</section>
			</section>
		</div>
		<div class="col-4 col-menu menu-sticky-wrap menu-highlight">
			<nav class="tsd-navigation primary">
				<ul>
					<li class="globals  ">
						<a href="../globals.html"><em>Globals</em></a>
					</li>
				</ul>
			</nav>
			<nav class="tsd-navigation secondary menu-sticky">
				<ul class="before-current">
				</ul>
				<ul class="current">
					<li class="current tsd-kind-class">
						<a href="modbiasmutation.html" class="tsd-kind-icon">Mod<wbr>Bias<wbr>Mutation</a>
						<ul>
							<li class=" tsd-kind-constructor tsd-parent-kind-class">
								<a href="modbiasmutation.html#constructor" class="tsd-kind-icon">constructor</a>
							</li>
							<li class=" tsd-kind-property tsd-parent-kind-class">
								<a href="modbiasmutation.html#max" class="tsd-kind-icon">max</a>
							</li>
							<li class=" tsd-kind-property tsd-parent-kind-class">
								<a href="modbiasmutation.html#min" class="tsd-kind-icon">min</a>
							</li>
							<li class=" tsd-kind-method tsd-parent-kind-class tsd-is-overwrite">
								<a href="modbiasmutation.html#mutate" class="tsd-kind-icon">mutate</a>
							</li>
						</ul>
					</li>
				</ul>
				<ul class="after-current">
				</ul>
			</nav>
		</div>
	</div>
</div>
<footer class="with-border-bottom">
	<div class="container">
		<h2>Legend</h2>
		<div class="tsd-legend-group">
			<ul class="tsd-legend">
				<li class="tsd-kind-constructor tsd-parent-kind-class"><span class="tsd-kind-icon">Constructor</span></li>
				<li class="tsd-kind-property tsd-parent-kind-class"><span class="tsd-kind-icon">Property</span></li>
				<li class="tsd-kind-method tsd-parent-kind-class"><span class="tsd-kind-icon">Method</span></li>
				<li class="tsd-kind-accessor tsd-parent-kind-class"><span class="tsd-kind-icon">Accessor</span></li>
			</ul>
			<ul class="tsd-legend">
				<li class="tsd-kind-constructor tsd-parent-kind-class tsd-is-inherited"><span class="tsd-kind-icon">Inherited constructor</span></li>
				<li class="tsd-kind-property tsd-parent-kind-class tsd-is-inherited"><span class="tsd-kind-icon">Inherited property</span></li>
				<li class="tsd-kind-method tsd-parent-kind-class tsd-is-inherited"><span class="tsd-kind-icon">Inherited method</span></li>
			</ul>
			<ul class="tsd-legend">
				<li class="tsd-kind-property tsd-parent-kind-class tsd-is-private"><span class="tsd-kind-icon">Private property</span></li>
				<li class="tsd-kind-method tsd-parent-kind-class tsd-is-private"><span class="tsd-kind-icon">Private method</span></li>
			</ul>
			<ul class="tsd-legend">
				<li class="tsd-kind-property tsd-parent-kind-interface"><span class="tsd-kind-icon">Property</span></li>
			</ul>
			<ul class="tsd-legend">
				<li class="tsd-kind-property tsd-parent-kind-class tsd-is-protected"><span class="tsd-kind-icon">Protected property</span></li>
			</ul>
			<ul class="tsd-legend">
				<li class="tsd-kind-method tsd-parent-kind-class tsd-is-static"><span class="tsd-kind-icon">Static method</span></li>
			</ul>
		</div>
	</div>
</footer>
<div class="container tsd-generator">
	<p>Generated using <a href="https://typedoc.org/" target="_blank">TypeDoc</a></p>
</div>
<div class="overlay"></div>
<script src="../assets/js/main.js"></script>
<script>if (location.protocol == 'file:') document.write('<script src="../assets/js/search.js"><' + '/script>');</script>
</body>
</html><|MERGE_RESOLUTION|>--- conflicted
+++ resolved
@@ -125,11 +125,7 @@
 						<li class="tsd-description">
 							<aside class="tsd-sources">
 								<ul>
-<<<<<<< HEAD
-									<li>Defined in <a href="https://github.com/raimannma/carrot/blob/132bf70/src/methods/Mutation.ts#L256">src/methods/Mutation.ts:256</a></li>
-=======
 									<li>Defined in <a href="https://github.com/liquidcarrot/carrot/blob/cec1af7/src/methods/Mutation.ts#L250">src/methods/Mutation.ts:250</a></li>
->>>>>>> 0e917a00
 								</ul>
 							</aside>
 							<div class="tsd-comment tsd-typography">
@@ -169,11 +165,7 @@
 					<div class="tsd-signature tsd-kind-icon">max<span class="tsd-signature-symbol">:</span> <span class="tsd-signature-type">number</span></div>
 					<aside class="tsd-sources">
 						<ul>
-<<<<<<< HEAD
-							<li>Defined in <a href="https://github.com/raimannma/carrot/blob/132bf70/src/methods/Mutation.ts#L256">src/methods/Mutation.ts:256</a></li>
-=======
 							<li>Defined in <a href="https://github.com/liquidcarrot/carrot/blob/cec1af7/src/methods/Mutation.ts#L250">src/methods/Mutation.ts:250</a></li>
->>>>>>> 0e917a00
 						</ul>
 					</aside>
 					<div class="tsd-comment tsd-typography">
@@ -188,11 +180,7 @@
 					<div class="tsd-signature tsd-kind-icon">min<span class="tsd-signature-symbol">:</span> <span class="tsd-signature-type">number</span></div>
 					<aside class="tsd-sources">
 						<ul>
-<<<<<<< HEAD
-							<li>Defined in <a href="https://github.com/raimannma/carrot/blob/132bf70/src/methods/Mutation.ts#L252">src/methods/Mutation.ts:252</a></li>
-=======
 							<li>Defined in <a href="https://github.com/liquidcarrot/carrot/blob/cec1af7/src/methods/Mutation.ts#L246">src/methods/Mutation.ts:246</a></li>
->>>>>>> 0e917a00
 						</ul>
 					</aside>
 					<div class="tsd-comment tsd-typography">
@@ -215,11 +203,7 @@
 							<aside class="tsd-sources">
 								<p>Overrides <a href="mutation.html">Mutation</a>.<a href="mutation.html#mutate">mutate</a></p>
 								<ul>
-<<<<<<< HEAD
-									<li>Defined in <a href="https://github.com/raimannma/carrot/blob/132bf70/src/methods/Mutation.ts#L275">src/methods/Mutation.ts:275</a></li>
-=======
 									<li>Defined in <a href="https://github.com/liquidcarrot/carrot/blob/cec1af7/src/methods/Mutation.ts#L268">src/methods/Mutation.ts:268</a></li>
->>>>>>> 0e917a00
 								</ul>
 							</aside>
 							<div class="tsd-comment tsd-typography">
