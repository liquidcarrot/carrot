<!doctype html>
<html class="default no-js">
<head>
	<meta charset="utf-8">
	<meta http-equiv="X-UA-Compatible" content="IE=edge">
	<title>SubGateMutation | Carrot - v0.4.0</title>
	<meta name="description" content="Documentation for Carrot - v0.4.0">
	<meta name="viewport" content="width=device-width, initial-scale=1">
	<link rel="stylesheet" href="../assets/css/main.css">
</head>
<body>
<header>
	<div class="tsd-page-toolbar">
		<div class="container">
			<div class="table-wrap">
				<div class="table-cell" id="tsd-search" data-index="../assets/js/search.json" data-base="..">
					<div class="field">
						<label for="tsd-search-field" class="tsd-widget search no-caption">Search</label>
						<input id="tsd-search-field" type="text" />
					</div>
					<ul class="results">
						<li class="state loading">Preparing search index...</li>
						<li class="state failure">The search index is not available</li>
					</ul>
					<a href="../index.html" class="title">Carrot - v0.4.0</a>
				</div>
				<div class="table-cell" id="tsd-widgets">
					<div id="tsd-filter">
						<a href="#" class="tsd-widget options no-caption" data-toggle="options">Options</a>
						<div class="tsd-filter-group">
							<div class="tsd-select" id="tsd-filter-visibility">
								<span class="tsd-select-label">All</span>
								<ul class="tsd-select-list">
									<li data-value="public">Public</li>
									<li data-value="protected">Public/Protected</li>
									<li data-value="private" class="selected">All</li>
								</ul>
							</div>
							<input type="checkbox" id="tsd-filter-inherited" checked />
							<label class="tsd-widget" for="tsd-filter-inherited">Inherited</label>
							<input type="checkbox" id="tsd-filter-externals" checked />
							<label class="tsd-widget" for="tsd-filter-externals">Externals</label>
							<input type="checkbox" id="tsd-filter-only-exported" />
							<label class="tsd-widget" for="tsd-filter-only-exported">Only exported</label>
						</div>
					</div>
					<a href="#" class="tsd-widget menu no-caption" data-toggle="menu">Menu</a>
				</div>
			</div>
		</div>
	</div>
	<div class="tsd-page-title">
		<div class="container">
			<ul class="tsd-breadcrumb">
				<li>
					<a href="../globals.html">Globals</a>
				</li>
				<li>
					<a href="subgatemutation.html">SubGateMutation</a>
				</li>
			</ul>
			<h1>Class SubGateMutation</h1>
		</div>
	</div>
</header>
<div class="container container-main">
	<div class="row">
		<div class="col-8 col-content">
			<section class="tsd-panel tsd-comment">
				<div class="tsd-comment tsd-typography">
					<div class="lead">
						<p>Sub gate mutation.</p>
					</div>
					<p>Removes a gate from the network.</p>
				</div>
			</section>
			<section class="tsd-panel tsd-hierarchy">
				<h3>Hierarchy</h3>
				<ul class="tsd-hierarchy">
					<li>
						<a href="mutation.html" class="tsd-signature-type">Mutation</a>
						<ul class="tsd-hierarchy">
							<li>
								<span class="target">SubGateMutation</span>
							</li>
						</ul>
					</li>
				</ul>
			</section>
			<section class="tsd-panel-group tsd-index-group">
				<h2>Index</h2>
				<section class="tsd-panel tsd-index-panel">
					<div class="tsd-index-content">
						<section class="tsd-index-section ">
							<h3>Methods</h3>
							<ul class="tsd-index-list">
								<li class="tsd-kind-method tsd-parent-kind-class tsd-is-overwrite"><a href="subgatemutation.html#mutate" class="tsd-kind-icon">mutate</a></li>
							</ul>
						</section>
					</div>
				</section>
			</section>
			<section class="tsd-panel-group tsd-member-group ">
				<h2>Methods</h2>
				<section class="tsd-panel tsd-member tsd-kind-method tsd-parent-kind-class tsd-is-overwrite">
					<a name="mutate" class="tsd-anchor"></a>
					<h3>mutate</h3>
					<ul class="tsd-signatures tsd-kind-method tsd-parent-kind-class tsd-is-overwrite">
						<li class="tsd-signature tsd-kind-icon">mutate<span class="tsd-signature-symbol">(</span>network<span class="tsd-signature-symbol">: </span><a href="network.html" class="tsd-signature-type">Network</a><span class="tsd-signature-symbol">)</span><span class="tsd-signature-symbol">: </span><span class="tsd-signature-type">void</span></li>
					</ul>
					<ul class="tsd-descriptions">
						<li class="tsd-description">
							<aside class="tsd-sources">
								<p>Overrides <a href="mutation.html">Mutation</a>.<a href="mutation.html#mutate">mutate</a></p>
								<ul>
<<<<<<< HEAD
									<li>Defined in <a href="https://github.com/raimannma/carrot/blob/132bf70/src/methods/Mutation.ts#L414">src/methods/Mutation.ts:414</a></li>
=======
									<li>Defined in <a href="https://github.com/liquidcarrot/carrot/blob/cec1af7/src/methods/Mutation.ts#L402">src/methods/Mutation.ts:402</a></li>
>>>>>>> 0e917a00
								</ul>
							</aside>
							<div class="tsd-comment tsd-typography">
								<div class="lead">
									<p>Mutates the network.</p>
								</div>
							</div>
							<h4 class="tsd-parameters-title">Parameters</h4>
							<ul class="tsd-parameters">
								<li>
									<h5>network: <a href="network.html" class="tsd-signature-type">Network</a></h5>
									<div class="tsd-comment tsd-typography">
										<p>The network which gets mutated</p>
									</div>
								</li>
							</ul>
							<h4 class="tsd-returns-title">Returns <span class="tsd-signature-type">void</span></h4>
						</li>
					</ul>
				</section>
			</section>
		</div>
		<div class="col-4 col-menu menu-sticky-wrap menu-highlight">
			<nav class="tsd-navigation primary">
				<ul>
					<li class="globals  ">
						<a href="../globals.html"><em>Globals</em></a>
					</li>
				</ul>
			</nav>
			<nav class="tsd-navigation secondary menu-sticky">
				<ul class="before-current">
				</ul>
				<ul class="current">
					<li class="current tsd-kind-class">
						<a href="subgatemutation.html" class="tsd-kind-icon">Sub<wbr>Gate<wbr>Mutation</a>
						<ul>
							<li class=" tsd-kind-method tsd-parent-kind-class tsd-is-overwrite">
								<a href="subgatemutation.html#mutate" class="tsd-kind-icon">mutate</a>
							</li>
						</ul>
					</li>
				</ul>
				<ul class="after-current">
				</ul>
			</nav>
		</div>
	</div>
</div>
<footer class="with-border-bottom">
	<div class="container">
		<h2>Legend</h2>
		<div class="tsd-legend-group">
			<ul class="tsd-legend">
				<li class="tsd-kind-constructor tsd-parent-kind-class"><span class="tsd-kind-icon">Constructor</span></li>
				<li class="tsd-kind-property tsd-parent-kind-class"><span class="tsd-kind-icon">Property</span></li>
				<li class="tsd-kind-method tsd-parent-kind-class"><span class="tsd-kind-icon">Method</span></li>
				<li class="tsd-kind-accessor tsd-parent-kind-class"><span class="tsd-kind-icon">Accessor</span></li>
			</ul>
			<ul class="tsd-legend">
				<li class="tsd-kind-constructor tsd-parent-kind-class tsd-is-inherited"><span class="tsd-kind-icon">Inherited constructor</span></li>
				<li class="tsd-kind-property tsd-parent-kind-class tsd-is-inherited"><span class="tsd-kind-icon">Inherited property</span></li>
				<li class="tsd-kind-method tsd-parent-kind-class tsd-is-inherited"><span class="tsd-kind-icon">Inherited method</span></li>
			</ul>
			<ul class="tsd-legend">
				<li class="tsd-kind-property tsd-parent-kind-class tsd-is-private"><span class="tsd-kind-icon">Private property</span></li>
				<li class="tsd-kind-method tsd-parent-kind-class tsd-is-private"><span class="tsd-kind-icon">Private method</span></li>
			</ul>
			<ul class="tsd-legend">
				<li class="tsd-kind-property tsd-parent-kind-interface"><span class="tsd-kind-icon">Property</span></li>
			</ul>
			<ul class="tsd-legend">
				<li class="tsd-kind-property tsd-parent-kind-class tsd-is-protected"><span class="tsd-kind-icon">Protected property</span></li>
			</ul>
			<ul class="tsd-legend">
				<li class="tsd-kind-method tsd-parent-kind-class tsd-is-static"><span class="tsd-kind-icon">Static method</span></li>
			</ul>
		</div>
	</div>
</footer>
<div class="container tsd-generator">
	<p>Generated using <a href="https://typedoc.org/" target="_blank">TypeDoc</a></p>
</div>
<div class="overlay"></div>
<script src="../assets/js/main.js"></script>
<script>if (location.protocol == 'file:') document.write('<script src="../assets/js/search.js"><' + '/script>');</script>
</body>
</html><|MERGE_RESOLUTION|>--- conflicted
+++ resolved
@@ -113,11 +113,7 @@
 							<aside class="tsd-sources">
 								<p>Overrides <a href="mutation.html">Mutation</a>.<a href="mutation.html#mutate">mutate</a></p>
 								<ul>
-<<<<<<< HEAD
-									<li>Defined in <a href="https://github.com/raimannma/carrot/blob/132bf70/src/methods/Mutation.ts#L414">src/methods/Mutation.ts:414</a></li>
-=======
 									<li>Defined in <a href="https://github.com/liquidcarrot/carrot/blob/cec1af7/src/methods/Mutation.ts#L402">src/methods/Mutation.ts:402</a></li>
->>>>>>> 0e917a00
 								</ul>
 							</aside>
 							<div class="tsd-comment tsd-typography">
