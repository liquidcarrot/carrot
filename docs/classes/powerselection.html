<!doctype html>
<html class="default no-js">
<head>
	<meta charset="utf-8">
	<meta http-equiv="X-UA-Compatible" content="IE=edge">
	<title>PowerSelection | Carrot - v0.4.0</title>
	<meta name="description" content="Documentation for Carrot - v0.4.0">
	<meta name="viewport" content="width=device-width, initial-scale=1">
	<link rel="stylesheet" href="../assets/css/main.css">
</head>
<body>
<header>
	<div class="tsd-page-toolbar">
		<div class="container">
			<div class="table-wrap">
				<div class="table-cell" id="tsd-search" data-index="../assets/js/search.json" data-base="..">
					<div class="field">
						<label for="tsd-search-field" class="tsd-widget search no-caption">Search</label>
						<input id="tsd-search-field" type="text" />
					</div>
					<ul class="results">
						<li class="state loading">Preparing search index...</li>
						<li class="state failure">The search index is not available</li>
					</ul>
					<a href="../index.html" class="title">Carrot - v0.4.0</a>
				</div>
				<div class="table-cell" id="tsd-widgets">
					<div id="tsd-filter">
						<a href="#" class="tsd-widget options no-caption" data-toggle="options">Options</a>
						<div class="tsd-filter-group">
							<div class="tsd-select" id="tsd-filter-visibility">
								<span class="tsd-select-label">All</span>
								<ul class="tsd-select-list">
									<li data-value="public">Public</li>
									<li data-value="protected">Public/Protected</li>
									<li data-value="private" class="selected">All</li>
								</ul>
							</div>
							<input type="checkbox" id="tsd-filter-inherited" checked />
							<label class="tsd-widget" for="tsd-filter-inherited">Inherited</label>
							<input type="checkbox" id="tsd-filter-externals" checked />
							<label class="tsd-widget" for="tsd-filter-externals">Externals</label>
							<input type="checkbox" id="tsd-filter-only-exported" />
							<label class="tsd-widget" for="tsd-filter-only-exported">Only exported</label>
						</div>
					</div>
					<a href="#" class="tsd-widget menu no-caption" data-toggle="menu">Menu</a>
				</div>
			</div>
		</div>
	</div>
	<div class="tsd-page-title">
		<div class="container">
			<ul class="tsd-breadcrumb">
				<li>
					<a href="../globals.html">Globals</a>
				</li>
				<li>
					<a href="powerselection.html">PowerSelection</a>
				</li>
			</ul>
			<h1>Class PowerSelection</h1>
		</div>
	</div>
</header>
<div class="container container-main">
	<div class="row">
		<div class="col-8 col-content">
			<section class="tsd-panel tsd-comment">
				<div class="tsd-comment tsd-typography">
					<div class="lead">
						<p>Power selection</p>
					</div>
					<p>A random decimal value between 0 and 1 will be generated (e.g. 0.5) then this value will get an exponential value (power, default is 4). So 0.5**4 = 0.0625. This is converted into an index for the array of the current population, sorted from fittest to worst.</p>
				</div>
			</section>
			<section class="tsd-panel tsd-hierarchy">
				<h3>Hierarchy</h3>
				<ul class="tsd-hierarchy">
					<li>
						<a href="selection.html" class="tsd-signature-type">Selection</a>
						<ul class="tsd-hierarchy">
							<li>
								<span class="target">PowerSelection</span>
							</li>
						</ul>
					</li>
				</ul>
			</section>
			<section class="tsd-panel-group tsd-index-group">
				<h2>Index</h2>
				<section class="tsd-panel tsd-index-panel">
					<div class="tsd-index-content">
						<section class="tsd-index-section ">
							<h3>Constructors</h3>
							<ul class="tsd-index-list">
								<li class="tsd-kind-constructor tsd-parent-kind-class"><a href="powerselection.html#constructor" class="tsd-kind-icon">constructor</a></li>
							</ul>
						</section>
						<section class="tsd-index-section ">
							<h3>Properties</h3>
							<ul class="tsd-index-list">
								<li class="tsd-kind-property tsd-parent-kind-class"><a href="powerselection.html#power" class="tsd-kind-icon">power</a></li>
							</ul>
						</section>
						<section class="tsd-index-section ">
							<h3>Methods</h3>
							<ul class="tsd-index-list">
								<li class="tsd-kind-method tsd-parent-kind-class tsd-is-overwrite"><a href="powerselection.html#select" class="tsd-kind-icon">select</a></li>
							</ul>
						</section>
					</div>
				</section>
			</section>
			<section class="tsd-panel-group tsd-member-group ">
				<h2>Constructors</h2>
				<section class="tsd-panel tsd-member tsd-kind-constructor tsd-parent-kind-class">
					<a name="constructor" class="tsd-anchor"></a>
					<h3>constructor</h3>
					<ul class="tsd-signatures tsd-kind-constructor tsd-parent-kind-class">
						<li class="tsd-signature tsd-kind-icon">new <wbr>Power<wbr>Selection<span class="tsd-signature-symbol">(</span>power<span class="tsd-signature-symbol">?: </span><span class="tsd-signature-type">number</span><span class="tsd-signature-symbol">)</span><span class="tsd-signature-symbol">: </span><a href="powerselection.html" class="tsd-signature-type">PowerSelection</a></li>
					</ul>
					<ul class="tsd-descriptions">
						<li class="tsd-description">
							<aside class="tsd-sources">
								<ul>
<<<<<<< HEAD
									<li>Defined in <a href="https://github.com/raimannma/carrot/blob/132bf70/src/methods/Selection.ts#L67">src/methods/Selection.ts:67</a></li>
=======
									<li>Defined in <a href="https://github.com/liquidcarrot/carrot/blob/cec1af7/src/methods/Selection.ts#L66">src/methods/Selection.ts:66</a></li>
>>>>>>> 0e917a00
								</ul>
							</aside>
							<div class="tsd-comment tsd-typography">
								<div class="lead">
									<p>Constructs a power selection.</p>
								</div>
							</div>
							<h4 class="tsd-parameters-title">Parameters</h4>
							<ul class="tsd-parameters">
								<li>
									<h5><span class="tsd-flag ts-flagDefault value">Default value</span> power: <span class="tsd-signature-type">number</span><span class="tsd-signature-symbol"> = 4</span></h5>
									<div class="tsd-comment tsd-typography">
										<div class="lead">
											<p>Probability of picking better networks.</p>
										</div>
									</div>
								</li>
							</ul>
							<h4 class="tsd-returns-title">Returns <a href="powerselection.html" class="tsd-signature-type">PowerSelection</a></h4>
						</li>
					</ul>
				</section>
			</section>
			<section class="tsd-panel-group tsd-member-group ">
				<h2>Properties</h2>
				<section class="tsd-panel tsd-member tsd-kind-property tsd-parent-kind-class">
					<a name="power" class="tsd-anchor"></a>
					<h3><span class="tsd-flag ts-flagReadonly">Readonly</span> power</h3>
					<div class="tsd-signature tsd-kind-icon">power<span class="tsd-signature-symbol">:</span> <span class="tsd-signature-type">number</span></div>
					<aside class="tsd-sources">
						<ul>
<<<<<<< HEAD
							<li>Defined in <a href="https://github.com/raimannma/carrot/blob/132bf70/src/methods/Selection.ts#L67">src/methods/Selection.ts:67</a></li>
=======
							<li>Defined in <a href="https://github.com/liquidcarrot/carrot/blob/cec1af7/src/methods/Selection.ts#L66">src/methods/Selection.ts:66</a></li>
>>>>>>> 0e917a00
						</ul>
					</aside>
					<div class="tsd-comment tsd-typography">
						<div class="lead">
							<p>Probability of picking better networks.</p>
						</div>
					</div>
				</section>
			</section>
			<section class="tsd-panel-group tsd-member-group ">
				<h2>Methods</h2>
				<section class="tsd-panel tsd-member tsd-kind-method tsd-parent-kind-class tsd-is-overwrite">
					<a name="select" class="tsd-anchor"></a>
					<h3>select</h3>
					<ul class="tsd-signatures tsd-kind-method tsd-parent-kind-class tsd-is-overwrite">
						<li class="tsd-signature tsd-kind-icon">select<span class="tsd-signature-symbol">(</span>population<span class="tsd-signature-symbol">: </span><a href="species.html" class="tsd-signature-type">Species</a><span class="tsd-signature-symbol">[]</span><span class="tsd-signature-symbol">)</span><span class="tsd-signature-symbol">: </span><a href="species.html" class="tsd-signature-type">Species</a></li>
					</ul>
					<ul class="tsd-descriptions">
						<li class="tsd-description">
							<aside class="tsd-sources">
								<p>Overrides <a href="selection.html">Selection</a>.<a href="selection.html#select">select</a></p>
								<ul>
<<<<<<< HEAD
									<li>Defined in <a href="https://github.com/raimannma/carrot/blob/132bf70/src/methods/Selection.ts#L85">src/methods/Selection.ts:85</a></li>
=======
									<li>Defined in <a href="https://github.com/liquidcarrot/carrot/blob/cec1af7/src/methods/Selection.ts#L83">src/methods/Selection.ts:83</a></li>
>>>>>>> 0e917a00
								</ul>
							</aside>
							<div class="tsd-comment tsd-typography">
								<div class="lead">
									<p>Selects a genome from the population according to the Selection method.</p>
								</div>
							</div>
							<h4 class="tsd-parameters-title">Parameters</h4>
							<ul class="tsd-parameters">
								<li>
									<h5>population: <a href="species.html" class="tsd-signature-type">Species</a><span class="tsd-signature-symbol">[]</span></h5>
									<div class="tsd-comment tsd-typography">
										<p>the pool of networks</p>
									</div>
								</li>
							</ul>
							<h4 class="tsd-returns-title">Returns <a href="species.html" class="tsd-signature-type">Species</a></h4>
							<p>the selected genome</p>
						</li>
					</ul>
				</section>
			</section>
		</div>
		<div class="col-4 col-menu menu-sticky-wrap menu-highlight">
			<nav class="tsd-navigation primary">
				<ul>
					<li class="globals  ">
						<a href="../globals.html"><em>Globals</em></a>
					</li>
				</ul>
			</nav>
			<nav class="tsd-navigation secondary menu-sticky">
				<ul class="before-current">
				</ul>
				<ul class="current">
					<li class="current tsd-kind-class">
						<a href="powerselection.html" class="tsd-kind-icon">Power<wbr>Selection</a>
						<ul>
							<li class=" tsd-kind-constructor tsd-parent-kind-class">
								<a href="powerselection.html#constructor" class="tsd-kind-icon">constructor</a>
							</li>
							<li class=" tsd-kind-property tsd-parent-kind-class">
								<a href="powerselection.html#power" class="tsd-kind-icon">power</a>
							</li>
							<li class=" tsd-kind-method tsd-parent-kind-class tsd-is-overwrite">
								<a href="powerselection.html#select" class="tsd-kind-icon">select</a>
							</li>
						</ul>
					</li>
				</ul>
				<ul class="after-current">
				</ul>
			</nav>
		</div>
	</div>
</div>
<footer class="with-border-bottom">
	<div class="container">
		<h2>Legend</h2>
		<div class="tsd-legend-group">
			<ul class="tsd-legend">
				<li class="tsd-kind-constructor tsd-parent-kind-class"><span class="tsd-kind-icon">Constructor</span></li>
				<li class="tsd-kind-property tsd-parent-kind-class"><span class="tsd-kind-icon">Property</span></li>
				<li class="tsd-kind-method tsd-parent-kind-class"><span class="tsd-kind-icon">Method</span></li>
				<li class="tsd-kind-accessor tsd-parent-kind-class"><span class="tsd-kind-icon">Accessor</span></li>
			</ul>
			<ul class="tsd-legend">
				<li class="tsd-kind-constructor tsd-parent-kind-class tsd-is-inherited"><span class="tsd-kind-icon">Inherited constructor</span></li>
				<li class="tsd-kind-property tsd-parent-kind-class tsd-is-inherited"><span class="tsd-kind-icon">Inherited property</span></li>
				<li class="tsd-kind-method tsd-parent-kind-class tsd-is-inherited"><span class="tsd-kind-icon">Inherited method</span></li>
			</ul>
			<ul class="tsd-legend">
				<li class="tsd-kind-property tsd-parent-kind-class tsd-is-private"><span class="tsd-kind-icon">Private property</span></li>
				<li class="tsd-kind-method tsd-parent-kind-class tsd-is-private"><span class="tsd-kind-icon">Private method</span></li>
			</ul>
			<ul class="tsd-legend">
				<li class="tsd-kind-property tsd-parent-kind-interface"><span class="tsd-kind-icon">Property</span></li>
			</ul>
			<ul class="tsd-legend">
				<li class="tsd-kind-property tsd-parent-kind-class tsd-is-protected"><span class="tsd-kind-icon">Protected property</span></li>
			</ul>
			<ul class="tsd-legend">
				<li class="tsd-kind-method tsd-parent-kind-class tsd-is-static"><span class="tsd-kind-icon">Static method</span></li>
			</ul>
		</div>
	</div>
</footer>
<div class="container tsd-generator">
	<p>Generated using <a href="https://typedoc.org/" target="_blank">TypeDoc</a></p>
</div>
<div class="overlay"></div>
<script src="../assets/js/main.js"></script>
<script>if (location.protocol == 'file:') document.write('<script src="../assets/js/search.js"><' + '/script>');</script>
</body>
</html><|MERGE_RESOLUTION|>--- conflicted
+++ resolved
@@ -124,11 +124,7 @@
 						<li class="tsd-description">
 							<aside class="tsd-sources">
 								<ul>
-<<<<<<< HEAD
-									<li>Defined in <a href="https://github.com/raimannma/carrot/blob/132bf70/src/methods/Selection.ts#L67">src/methods/Selection.ts:67</a></li>
-=======
 									<li>Defined in <a href="https://github.com/liquidcarrot/carrot/blob/cec1af7/src/methods/Selection.ts#L66">src/methods/Selection.ts:66</a></li>
->>>>>>> 0e917a00
 								</ul>
 							</aside>
 							<div class="tsd-comment tsd-typography">
@@ -160,11 +156,7 @@
 					<div class="tsd-signature tsd-kind-icon">power<span class="tsd-signature-symbol">:</span> <span class="tsd-signature-type">number</span></div>
 					<aside class="tsd-sources">
 						<ul>
-<<<<<<< HEAD
-							<li>Defined in <a href="https://github.com/raimannma/carrot/blob/132bf70/src/methods/Selection.ts#L67">src/methods/Selection.ts:67</a></li>
-=======
 							<li>Defined in <a href="https://github.com/liquidcarrot/carrot/blob/cec1af7/src/methods/Selection.ts#L66">src/methods/Selection.ts:66</a></li>
->>>>>>> 0e917a00
 						</ul>
 					</aside>
 					<div class="tsd-comment tsd-typography">
@@ -187,11 +179,7 @@
 							<aside class="tsd-sources">
 								<p>Overrides <a href="selection.html">Selection</a>.<a href="selection.html#select">select</a></p>
 								<ul>
-<<<<<<< HEAD
-									<li>Defined in <a href="https://github.com/raimannma/carrot/blob/132bf70/src/methods/Selection.ts#L85">src/methods/Selection.ts:85</a></li>
-=======
 									<li>Defined in <a href="https://github.com/liquidcarrot/carrot/blob/cec1af7/src/methods/Selection.ts#L83">src/methods/Selection.ts:83</a></li>
->>>>>>> 0e917a00
 								</ul>
 							</aside>
 							<div class="tsd-comment tsd-typography">
