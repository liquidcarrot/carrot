<!doctype html>
<html class="default no-js">
<head>
	<meta charset="utf-8">
	<meta http-equiv="X-UA-Compatible" content="IE=edge">
	<title>Architect | Carrot - v0.4.0</title>
	<meta name="description" content="Documentation for Carrot - v0.4.0">
	<meta name="viewport" content="width=device-width, initial-scale=1">
	<link rel="stylesheet" href="../assets/css/main.css">
</head>
<body>
<header>
	<div class="tsd-page-toolbar">
		<div class="container">
			<div class="table-wrap">
				<div class="table-cell" id="tsd-search" data-index="../assets/js/search.json" data-base="..">
					<div class="field">
						<label for="tsd-search-field" class="tsd-widget search no-caption">Search</label>
						<input id="tsd-search-field" type="text" />
					</div>
					<ul class="results">
						<li class="state loading">Preparing search index...</li>
						<li class="state failure">The search index is not available</li>
					</ul>
					<a href="../index.html" class="title">Carrot - v0.4.0</a>
				</div>
				<div class="table-cell" id="tsd-widgets">
					<div id="tsd-filter">
						<a href="#" class="tsd-widget options no-caption" data-toggle="options">Options</a>
						<div class="tsd-filter-group">
							<div class="tsd-select" id="tsd-filter-visibility">
								<span class="tsd-select-label">All</span>
								<ul class="tsd-select-list">
									<li data-value="public">Public</li>
									<li data-value="protected">Public/Protected</li>
									<li data-value="private" class="selected">All</li>
								</ul>
							</div>
							<input type="checkbox" id="tsd-filter-inherited" checked />
							<label class="tsd-widget" for="tsd-filter-inherited">Inherited</label>
							<input type="checkbox" id="tsd-filter-externals" checked />
							<label class="tsd-widget" for="tsd-filter-externals">Externals</label>
							<input type="checkbox" id="tsd-filter-only-exported" />
							<label class="tsd-widget" for="tsd-filter-only-exported">Only exported</label>
						</div>
					</div>
					<a href="#" class="tsd-widget menu no-caption" data-toggle="menu">Menu</a>
				</div>
			</div>
		</div>
	</div>
	<div class="tsd-page-title">
		<div class="container">
			<ul class="tsd-breadcrumb">
				<li>
					<a href="../globals.html">Globals</a>
				</li>
				<li>
					<a href="architect.html">Architect</a>
				</li>
			</ul>
			<h1>Class Architect</h1>
		</div>
	</div>
</header>
<div class="container container-main">
	<div class="row">
		<div class="col-8 col-content">
			<section class="tsd-panel tsd-comment">
				<div class="tsd-comment tsd-typography">
					<div class="lead">
						<p>Architect constructs multilayer networks with various types of layers.</p>
					</div>
				</div>
			</section>
			<section class="tsd-panel tsd-hierarchy">
				<h3>Hierarchy</h3>
				<ul class="tsd-hierarchy">
					<li>
						<span class="target">Architect</span>
					</li>
				</ul>
			</section>
			<section class="tsd-panel-group tsd-index-group">
				<h2>Index</h2>
				<section class="tsd-panel tsd-index-panel">
					<div class="tsd-index-content">
						<section class="tsd-index-section ">
							<h3>Constructors</h3>
							<ul class="tsd-index-list">
								<li class="tsd-kind-constructor tsd-parent-kind-class"><a href="architect.html#constructor" class="tsd-kind-icon">constructor</a></li>
							</ul>
						</section>
						<section class="tsd-index-section tsd-is-private tsd-is-private-protected">
							<h3>Properties</h3>
							<ul class="tsd-index-list">
								<li class="tsd-kind-property tsd-parent-kind-class tsd-is-private"><a href="architect.html#layers" class="tsd-kind-icon">layers</a></li>
							</ul>
						</section>
						<section class="tsd-index-section ">
							<h3>Methods</h3>
							<ul class="tsd-index-list">
								<li class="tsd-kind-method tsd-parent-kind-class"><a href="architect.html#addlayer" class="tsd-kind-icon">add<wbr>Layer</a></li>
								<li class="tsd-kind-method tsd-parent-kind-class"><a href="architect.html#buildmodel" class="tsd-kind-icon">build<wbr>Model</a></li>
							</ul>
						</section>
					</div>
				</section>
			</section>
			<section class="tsd-panel-group tsd-member-group ">
				<h2>Constructors</h2>
				<section class="tsd-panel tsd-member tsd-kind-constructor tsd-parent-kind-class">
					<a name="constructor" class="tsd-anchor"></a>
					<h3>constructor</h3>
					<ul class="tsd-signatures tsd-kind-constructor tsd-parent-kind-class">
						<li class="tsd-signature tsd-kind-icon">new <wbr>Architect<span class="tsd-signature-symbol">(</span><span class="tsd-signature-symbol">)</span><span class="tsd-signature-symbol">: </span><a href="architect.html" class="tsd-signature-type">Architect</a></li>
					</ul>
					<ul class="tsd-descriptions">
						<li class="tsd-description">
							<aside class="tsd-sources">
								<ul>
<<<<<<< HEAD
									<li>Defined in <a href="https://github.com/raimannma/carrot/blob/132bf70/src/architecture/Architect.ts#L23">src/architecture/Architect.ts:23</a></li>
=======
									<li>Defined in <a href="https://github.com/liquidcarrot/carrot/blob/cec1af7/src/architecture/Architect.ts#L23">src/architecture/Architect.ts:23</a></li>
>>>>>>> 0e917a00
								</ul>
							</aside>
							<h4 class="tsd-returns-title">Returns <a href="architect.html" class="tsd-signature-type">Architect</a></h4>
						</li>
					</ul>
				</section>
			</section>
			<section class="tsd-panel-group tsd-member-group tsd-is-private tsd-is-private-protected">
				<h2>Properties</h2>
				<section class="tsd-panel tsd-member tsd-kind-property tsd-parent-kind-class tsd-is-private">
					<a name="layers" class="tsd-anchor"></a>
					<h3><span class="tsd-flag ts-flagPrivate">Private</span> <span class="tsd-flag ts-flagReadonly">Readonly</span> layers</h3>
					<div class="tsd-signature tsd-kind-icon">layers<span class="tsd-signature-symbol">:</span> <span class="tsd-signature-symbol">{ </span>incomingConnectionType<span class="tsd-signature-symbol">: </span><a href="../enums/connectiontype.html" class="tsd-signature-type">ConnectionType</a><span class="tsd-signature-symbol">; </span>layer<span class="tsd-signature-symbol">: </span><a href="layer.html" class="tsd-signature-type">Layer</a><span class="tsd-signature-symbol"> }</span><span class="tsd-signature-symbol">[]</span></div>
					<aside class="tsd-sources">
						<ul>
<<<<<<< HEAD
							<li>Defined in <a href="https://github.com/raimannma/carrot/blob/132bf70/src/architecture/Architect.ts#L14">src/architecture/Architect.ts:14</a></li>
=======
							<li>Defined in <a href="https://github.com/liquidcarrot/carrot/blob/cec1af7/src/architecture/Architect.ts#L14">src/architecture/Architect.ts:14</a></li>
>>>>>>> 0e917a00
						</ul>
					</aside>
					<div class="tsd-comment tsd-typography">
						<div class="lead">
							<p>Array with all layers and there incoming connection type</p>
						</div>
					</div>
				</section>
			</section>
			<section class="tsd-panel-group tsd-member-group ">
				<h2>Methods</h2>
				<section class="tsd-panel tsd-member tsd-kind-method tsd-parent-kind-class">
					<a name="addlayer" class="tsd-anchor"></a>
					<h3>add<wbr>Layer</h3>
					<ul class="tsd-signatures tsd-kind-method tsd-parent-kind-class">
						<li class="tsd-signature tsd-kind-icon">add<wbr>Layer<span class="tsd-signature-symbol">(</span>layer<span class="tsd-signature-symbol">: </span><a href="layer.html" class="tsd-signature-type">Layer</a>, incomingConnectionType<span class="tsd-signature-symbol">?: </span><a href="../enums/connectiontype.html" class="tsd-signature-type">ConnectionType</a><span class="tsd-signature-symbol">)</span><span class="tsd-signature-symbol">: </span><a href="architect.html" class="tsd-signature-type">Architect</a></li>
					</ul>
					<ul class="tsd-descriptions">
						<li class="tsd-description">
							<aside class="tsd-sources">
								<ul>
<<<<<<< HEAD
									<li>Defined in <a href="https://github.com/raimannma/carrot/blob/132bf70/src/architecture/Architect.ts#L36">src/architecture/Architect.ts:36</a></li>
=======
									<li>Defined in <a href="https://github.com/liquidcarrot/carrot/blob/cec1af7/src/architecture/Architect.ts#L36">src/architecture/Architect.ts:36</a></li>
>>>>>>> 0e917a00
								</ul>
							</aside>
							<div class="tsd-comment tsd-typography">
								<div class="lead">
									<p>Adds a layer to the architect.</p>
								</div>
							</div>
							<h4 class="tsd-parameters-title">Parameters</h4>
							<ul class="tsd-parameters">
								<li>
									<h5>layer: <a href="layer.html" class="tsd-signature-type">Layer</a></h5>
									<div class="tsd-comment tsd-typography">
										<p>The layer</p>
									</div>
								</li>
								<li>
									<h5><span class="tsd-flag ts-flagOptional">Optional</span> incomingConnectionType: <a href="../enums/connectiontype.html" class="tsd-signature-type">ConnectionType</a></h5>
									<div class="tsd-comment tsd-typography">
										<p>The incoming connection to this layer</p>
									</div>
								</li>
							</ul>
							<h4 class="tsd-returns-title">Returns <a href="architect.html" class="tsd-signature-type">Architect</a></h4>
							<p>this object to function as builder class</p>
						</li>
					</ul>
				</section>
				<section class="tsd-panel tsd-member tsd-kind-method tsd-parent-kind-class">
					<a name="buildmodel" class="tsd-anchor"></a>
					<h3>build<wbr>Model</h3>
					<ul class="tsd-signatures tsd-kind-method tsd-parent-kind-class">
						<li class="tsd-signature tsd-kind-icon">build<wbr>Model<span class="tsd-signature-symbol">(</span><span class="tsd-signature-symbol">)</span><span class="tsd-signature-symbol">: </span><a href="network.html" class="tsd-signature-type">Network</a></li>
					</ul>
					<ul class="tsd-descriptions">
						<li class="tsd-description">
							<aside class="tsd-sources">
								<ul>
<<<<<<< HEAD
									<li>Defined in <a href="https://github.com/raimannma/carrot/blob/132bf70/src/architecture/Architect.ts#L55">src/architecture/Architect.ts:55</a></li>
=======
									<li>Defined in <a href="https://github.com/liquidcarrot/carrot/blob/cec1af7/src/architecture/Architect.ts#L55">src/architecture/Architect.ts:55</a></li>
>>>>>>> 0e917a00
								</ul>
							</aside>
							<div class="tsd-comment tsd-typography">
								<div class="lead">
									<p>Build the network from the layers added to the architect.</p>
								</div>
							</div>
							<h4 class="tsd-returns-title">Returns <a href="network.html" class="tsd-signature-type">Network</a></h4>
							<p>the constructed network</p>
						</li>
					</ul>
				</section>
			</section>
		</div>
		<div class="col-4 col-menu menu-sticky-wrap menu-highlight">
			<nav class="tsd-navigation primary">
				<ul>
					<li class="globals  ">
						<a href="../globals.html"><em>Globals</em></a>
					</li>
				</ul>
			</nav>
			<nav class="tsd-navigation secondary menu-sticky">
				<ul class="before-current">
				</ul>
				<ul class="current">
					<li class="current tsd-kind-class">
						<a href="architect.html" class="tsd-kind-icon">Architect</a>
						<ul>
							<li class=" tsd-kind-constructor tsd-parent-kind-class">
								<a href="architect.html#constructor" class="tsd-kind-icon">constructor</a>
							</li>
							<li class=" tsd-kind-property tsd-parent-kind-class tsd-is-private">
								<a href="architect.html#layers" class="tsd-kind-icon">layers</a>
							</li>
							<li class=" tsd-kind-method tsd-parent-kind-class">
								<a href="architect.html#addlayer" class="tsd-kind-icon">add<wbr>Layer</a>
							</li>
							<li class=" tsd-kind-method tsd-parent-kind-class">
								<a href="architect.html#buildmodel" class="tsd-kind-icon">build<wbr>Model</a>
							</li>
						</ul>
					</li>
				</ul>
				<ul class="after-current">
				</ul>
			</nav>
		</div>
	</div>
</div>
<footer class="with-border-bottom">
	<div class="container">
		<h2>Legend</h2>
		<div class="tsd-legend-group">
			<ul class="tsd-legend">
				<li class="tsd-kind-constructor tsd-parent-kind-class"><span class="tsd-kind-icon">Constructor</span></li>
				<li class="tsd-kind-property tsd-parent-kind-class"><span class="tsd-kind-icon">Property</span></li>
				<li class="tsd-kind-method tsd-parent-kind-class"><span class="tsd-kind-icon">Method</span></li>
				<li class="tsd-kind-accessor tsd-parent-kind-class"><span class="tsd-kind-icon">Accessor</span></li>
			</ul>
			<ul class="tsd-legend">
				<li class="tsd-kind-constructor tsd-parent-kind-class tsd-is-inherited"><span class="tsd-kind-icon">Inherited constructor</span></li>
				<li class="tsd-kind-property tsd-parent-kind-class tsd-is-inherited"><span class="tsd-kind-icon">Inherited property</span></li>
				<li class="tsd-kind-method tsd-parent-kind-class tsd-is-inherited"><span class="tsd-kind-icon">Inherited method</span></li>
			</ul>
			<ul class="tsd-legend">
				<li class="tsd-kind-property tsd-parent-kind-class tsd-is-private"><span class="tsd-kind-icon">Private property</span></li>
				<li class="tsd-kind-method tsd-parent-kind-class tsd-is-private"><span class="tsd-kind-icon">Private method</span></li>
			</ul>
			<ul class="tsd-legend">
				<li class="tsd-kind-property tsd-parent-kind-interface"><span class="tsd-kind-icon">Property</span></li>
			</ul>
			<ul class="tsd-legend">
				<li class="tsd-kind-property tsd-parent-kind-class tsd-is-protected"><span class="tsd-kind-icon">Protected property</span></li>
			</ul>
			<ul class="tsd-legend">
				<li class="tsd-kind-method tsd-parent-kind-class tsd-is-static"><span class="tsd-kind-icon">Static method</span></li>
			</ul>
		</div>
	</div>
</footer>
<div class="container tsd-generator">
	<p>Generated using <a href="https://typedoc.org/" target="_blank">TypeDoc</a></p>
</div>
<div class="overlay"></div>
<script src="../assets/js/main.js"></script>
<script>if (location.protocol == 'file:') document.write('<script src="../assets/js/search.js"><' + '/script>');</script>
</body>
</html><|MERGE_RESOLUTION|>--- conflicted
+++ resolved
@@ -119,11 +119,7 @@
 						<li class="tsd-description">
 							<aside class="tsd-sources">
 								<ul>
-<<<<<<< HEAD
-									<li>Defined in <a href="https://github.com/raimannma/carrot/blob/132bf70/src/architecture/Architect.ts#L23">src/architecture/Architect.ts:23</a></li>
-=======
 									<li>Defined in <a href="https://github.com/liquidcarrot/carrot/blob/cec1af7/src/architecture/Architect.ts#L23">src/architecture/Architect.ts:23</a></li>
->>>>>>> 0e917a00
 								</ul>
 							</aside>
 							<h4 class="tsd-returns-title">Returns <a href="architect.html" class="tsd-signature-type">Architect</a></h4>
@@ -139,11 +135,7 @@
 					<div class="tsd-signature tsd-kind-icon">layers<span class="tsd-signature-symbol">:</span> <span class="tsd-signature-symbol">{ </span>incomingConnectionType<span class="tsd-signature-symbol">: </span><a href="../enums/connectiontype.html" class="tsd-signature-type">ConnectionType</a><span class="tsd-signature-symbol">; </span>layer<span class="tsd-signature-symbol">: </span><a href="layer.html" class="tsd-signature-type">Layer</a><span class="tsd-signature-symbol"> }</span><span class="tsd-signature-symbol">[]</span></div>
 					<aside class="tsd-sources">
 						<ul>
-<<<<<<< HEAD
-							<li>Defined in <a href="https://github.com/raimannma/carrot/blob/132bf70/src/architecture/Architect.ts#L14">src/architecture/Architect.ts:14</a></li>
-=======
 							<li>Defined in <a href="https://github.com/liquidcarrot/carrot/blob/cec1af7/src/architecture/Architect.ts#L14">src/architecture/Architect.ts:14</a></li>
->>>>>>> 0e917a00
 						</ul>
 					</aside>
 					<div class="tsd-comment tsd-typography">
@@ -165,11 +157,7 @@
 						<li class="tsd-description">
 							<aside class="tsd-sources">
 								<ul>
-<<<<<<< HEAD
-									<li>Defined in <a href="https://github.com/raimannma/carrot/blob/132bf70/src/architecture/Architect.ts#L36">src/architecture/Architect.ts:36</a></li>
-=======
 									<li>Defined in <a href="https://github.com/liquidcarrot/carrot/blob/cec1af7/src/architecture/Architect.ts#L36">src/architecture/Architect.ts:36</a></li>
->>>>>>> 0e917a00
 								</ul>
 							</aside>
 							<div class="tsd-comment tsd-typography">
@@ -207,11 +195,7 @@
 						<li class="tsd-description">
 							<aside class="tsd-sources">
 								<ul>
-<<<<<<< HEAD
-									<li>Defined in <a href="https://github.com/raimannma/carrot/blob/132bf70/src/architecture/Architect.ts#L55">src/architecture/Architect.ts:55</a></li>
-=======
 									<li>Defined in <a href="https://github.com/liquidcarrot/carrot/blob/cec1af7/src/architecture/Architect.ts#L55">src/architecture/Architect.ts:55</a></li>
->>>>>>> 0e917a00
 								</ul>
 							</aside>
 							<div class="tsd-comment tsd-typography">
