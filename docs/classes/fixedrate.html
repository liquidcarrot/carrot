--- conflicted
+++ resolved
@@ -125,11 +125,7 @@
 							<aside class="tsd-sources">
 								<p>Inherited from <a href="rate.html">Rate</a>.<a href="rate.html#constructor">constructor</a></p>
 								<ul>
-<<<<<<< HEAD
-									<li>Defined in <a href="https://github.com/raimannma/carrot/blob/132bf70/src/methods/Rate.ts#L12">src/methods/Rate.ts:12</a></li>
-=======
 									<li>Defined in <a href="https://github.com/liquidcarrot/carrot/blob/cec1af7/src/methods/Rate.ts#L12">src/methods/Rate.ts:12</a></li>
->>>>>>> 0e917a00
 								</ul>
 							</aside>
 							<div class="tsd-comment tsd-typography">
@@ -162,11 +158,7 @@
 					<aside class="tsd-sources">
 						<p>Inherited from <a href="rate.html">Rate</a>.<a href="rate.html#baserate">baseRate</a></p>
 						<ul>
-<<<<<<< HEAD
-							<li>Defined in <a href="https://github.com/raimannma/carrot/blob/132bf70/src/methods/Rate.ts#L12">src/methods/Rate.ts:12</a></li>
-=======
 							<li>Defined in <a href="https://github.com/liquidcarrot/carrot/blob/cec1af7/src/methods/Rate.ts#L12">src/methods/Rate.ts:12</a></li>
->>>>>>> 0e917a00
 						</ul>
 					</aside>
 					<div class="tsd-comment tsd-typography">
@@ -189,11 +181,7 @@
 							<aside class="tsd-sources">
 								<p>Overrides <a href="rate.html">Rate</a>.<a href="rate.html#calc">calc</a></p>
 								<ul>
-<<<<<<< HEAD
-									<li>Defined in <a href="https://github.com/raimannma/carrot/blob/132bf70/src/methods/Rate.ts#L46">src/methods/Rate.ts:46</a></li>
-=======
 									<li>Defined in <a href="https://github.com/liquidcarrot/carrot/blob/cec1af7/src/methods/Rate.ts#L44">src/methods/Rate.ts:44</a></li>
->>>>>>> 0e917a00
 								</ul>
 							</aside>
 							<div class="tsd-comment tsd-typography">
