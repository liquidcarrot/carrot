<!doctype html>
<html class="default no-js">
<head>
	<meta charset="utf-8">
	<meta http-equiv="X-UA-Compatible" content="IE=edge">
	<title>ModWeightMutation | Carrot - v0.4.0</title>
	<meta name="description" content="Documentation for Carrot - v0.4.0">
	<meta name="viewport" content="width=device-width, initial-scale=1">
	<link rel="stylesheet" href="../assets/css/main.css">
</head>
<body>
<header>
	<div class="tsd-page-toolbar">
		<div class="container">
			<div class="table-wrap">
				<div class="table-cell" id="tsd-search" data-index="../assets/js/search.json" data-base="..">
					<div class="field">
						<label for="tsd-search-field" class="tsd-widget search no-caption">Search</label>
						<input id="tsd-search-field" type="text" />
					</div>
					<ul class="results">
						<li class="state loading">Preparing search index...</li>
						<li class="state failure">The search index is not available</li>
					</ul>
					<a href="../index.html" class="title">Carrot - v0.4.0</a>
				</div>
				<div class="table-cell" id="tsd-widgets">
					<div id="tsd-filter">
						<a href="#" class="tsd-widget options no-caption" data-toggle="options">Options</a>
						<div class="tsd-filter-group">
							<div class="tsd-select" id="tsd-filter-visibility">
								<span class="tsd-select-label">All</span>
								<ul class="tsd-select-list">
									<li data-value="public">Public</li>
									<li data-value="protected">Public/Protected</li>
									<li data-value="private" class="selected">All</li>
								</ul>
							</div>
							<input type="checkbox" id="tsd-filter-inherited" checked />
							<label class="tsd-widget" for="tsd-filter-inherited">Inherited</label>
							<input type="checkbox" id="tsd-filter-externals" checked />
							<label class="tsd-widget" for="tsd-filter-externals">Externals</label>
							<input type="checkbox" id="tsd-filter-only-exported" />
							<label class="tsd-widget" for="tsd-filter-only-exported">Only exported</label>
						</div>
					</div>
					<a href="#" class="tsd-widget menu no-caption" data-toggle="menu">Menu</a>
				</div>
			</div>
		</div>
	</div>
	<div class="tsd-page-title">
		<div class="container">
			<ul class="tsd-breadcrumb">
				<li>
					<a href="../globals.html">Globals</a>
				</li>
				<li>
					<a href="modweightmutation.html">ModWeightMutation</a>
				</li>
			</ul>
			<h1>Class ModWeightMutation</h1>
		</div>
	</div>
</header>
<div class="container container-main">
	<div class="row">
		<div class="col-8 col-content">
			<section class="tsd-panel tsd-comment">
				<div class="tsd-comment tsd-typography">
					<div class="lead">
						<p>Mod weight mutation.</p>
					</div>
					<p>Modifies the weight of a random connection.</p>
				</div>
			</section>
			<section class="tsd-panel tsd-hierarchy">
				<h3>Hierarchy</h3>
				<ul class="tsd-hierarchy">
					<li>
						<a href="mutation.html" class="tsd-signature-type">Mutation</a>
						<ul class="tsd-hierarchy">
							<li>
								<span class="target">ModWeightMutation</span>
							</li>
						</ul>
					</li>
				</ul>
			</section>
			<section class="tsd-panel-group tsd-index-group">
				<h2>Index</h2>
				<section class="tsd-panel tsd-index-panel">
					<div class="tsd-index-content">
						<section class="tsd-index-section ">
							<h3>Constructors</h3>
							<ul class="tsd-index-list">
								<li class="tsd-kind-constructor tsd-parent-kind-class"><a href="modweightmutation.html#constructor" class="tsd-kind-icon">constructor</a></li>
							</ul>
						</section>
						<section class="tsd-index-section ">
							<h3>Properties</h3>
							<ul class="tsd-index-list">
								<li class="tsd-kind-property tsd-parent-kind-class"><a href="modweightmutation.html#max" class="tsd-kind-icon">max</a></li>
								<li class="tsd-kind-property tsd-parent-kind-class"><a href="modweightmutation.html#min" class="tsd-kind-icon">min</a></li>
							</ul>
						</section>
						<section class="tsd-index-section ">
							<h3>Methods</h3>
							<ul class="tsd-index-list">
								<li class="tsd-kind-method tsd-parent-kind-class tsd-is-overwrite"><a href="modweightmutation.html#mutate" class="tsd-kind-icon">mutate</a></li>
							</ul>
						</section>
					</div>
				</section>
			</section>
			<section class="tsd-panel-group tsd-member-group ">
				<h2>Constructors</h2>
				<section class="tsd-panel tsd-member tsd-kind-constructor tsd-parent-kind-class">
					<a name="constructor" class="tsd-anchor"></a>
					<h3>constructor</h3>
					<ul class="tsd-signatures tsd-kind-constructor tsd-parent-kind-class">
						<li class="tsd-signature tsd-kind-icon">new <wbr>Mod<wbr>Weight<wbr>Mutation<span class="tsd-signature-symbol">(</span>min<span class="tsd-signature-symbol">?: </span><span class="tsd-signature-type">number</span>, max<span class="tsd-signature-symbol">?: </span><span class="tsd-signature-type">number</span><span class="tsd-signature-symbol">)</span><span class="tsd-signature-symbol">: </span><a href="modweightmutation.html" class="tsd-signature-type">ModWeightMutation</a></li>
					</ul>
					<ul class="tsd-descriptions">
						<li class="tsd-description">
							<aside class="tsd-sources">
								<ul>
<<<<<<< HEAD
									<li>Defined in <a href="https://github.com/raimannma/carrot/blob/132bf70/src/methods/Mutation.ts#L218">src/methods/Mutation.ts:218</a></li>
=======
									<li>Defined in <a href="https://github.com/liquidcarrot/carrot/blob/cec1af7/src/methods/Mutation.ts#L213">src/methods/Mutation.ts:213</a></li>
>>>>>>> 0e917a00
								</ul>
							</aside>
							<div class="tsd-comment tsd-typography">
								<div class="lead">
									<p>Constructs a ModWeightMutation object</p>
								</div>
							</div>
							<h4 class="tsd-parameters-title">Parameters</h4>
							<ul class="tsd-parameters">
								<li>
									<h5><span class="tsd-flag ts-flagDefault value">Default value</span> min: <span class="tsd-signature-type">number</span><span class="tsd-signature-symbol"> = -1</span></h5>
									<div class="tsd-comment tsd-typography">
										<div class="lead">
											<p>The minimum weight.</p>
										</div>
									</div>
								</li>
								<li>
									<h5><span class="tsd-flag ts-flagDefault value">Default value</span> max: <span class="tsd-signature-type">number</span><span class="tsd-signature-symbol"> = 1</span></h5>
									<div class="tsd-comment tsd-typography">
										<div class="lead">
											<p>The maximum weight.</p>
										</div>
									</div>
								</li>
							</ul>
							<h4 class="tsd-returns-title">Returns <a href="modweightmutation.html" class="tsd-signature-type">ModWeightMutation</a></h4>
						</li>
					</ul>
				</section>
			</section>
			<section class="tsd-panel-group tsd-member-group ">
				<h2>Properties</h2>
				<section class="tsd-panel tsd-member tsd-kind-property tsd-parent-kind-class">
					<a name="max" class="tsd-anchor"></a>
					<h3><span class="tsd-flag ts-flagReadonly">Readonly</span> max</h3>
					<div class="tsd-signature tsd-kind-icon">max<span class="tsd-signature-symbol">:</span> <span class="tsd-signature-type">number</span></div>
					<aside class="tsd-sources">
						<ul>
<<<<<<< HEAD
							<li>Defined in <a href="https://github.com/raimannma/carrot/blob/132bf70/src/methods/Mutation.ts#L218">src/methods/Mutation.ts:218</a></li>
=======
							<li>Defined in <a href="https://github.com/liquidcarrot/carrot/blob/cec1af7/src/methods/Mutation.ts#L213">src/methods/Mutation.ts:213</a></li>
>>>>>>> 0e917a00
						</ul>
					</aside>
					<div class="tsd-comment tsd-typography">
						<div class="lead">
							<p>higher bound for weight modification</p>
						</div>
					</div>
				</section>
				<section class="tsd-panel tsd-member tsd-kind-property tsd-parent-kind-class">
					<a name="min" class="tsd-anchor"></a>
					<h3><span class="tsd-flag ts-flagReadonly">Readonly</span> min</h3>
					<div class="tsd-signature tsd-kind-icon">min<span class="tsd-signature-symbol">:</span> <span class="tsd-signature-type">number</span></div>
					<aside class="tsd-sources">
						<ul>
<<<<<<< HEAD
							<li>Defined in <a href="https://github.com/raimannma/carrot/blob/132bf70/src/methods/Mutation.ts#L214">src/methods/Mutation.ts:214</a></li>
=======
							<li>Defined in <a href="https://github.com/liquidcarrot/carrot/blob/cec1af7/src/methods/Mutation.ts#L209">src/methods/Mutation.ts:209</a></li>
>>>>>>> 0e917a00
						</ul>
					</aside>
					<div class="tsd-comment tsd-typography">
						<div class="lead">
							<p>lower bound for weight modification</p>
						</div>
					</div>
				</section>
			</section>
			<section class="tsd-panel-group tsd-member-group ">
				<h2>Methods</h2>
				<section class="tsd-panel tsd-member tsd-kind-method tsd-parent-kind-class tsd-is-overwrite">
					<a name="mutate" class="tsd-anchor"></a>
					<h3>mutate</h3>
					<ul class="tsd-signatures tsd-kind-method tsd-parent-kind-class tsd-is-overwrite">
						<li class="tsd-signature tsd-kind-icon">mutate<span class="tsd-signature-symbol">(</span>network<span class="tsd-signature-symbol">: </span><a href="network.html" class="tsd-signature-type">Network</a><span class="tsd-signature-symbol">)</span><span class="tsd-signature-symbol">: </span><span class="tsd-signature-type">void</span></li>
					</ul>
					<ul class="tsd-descriptions">
						<li class="tsd-description">
							<aside class="tsd-sources">
								<p>Overrides <a href="mutation.html">Mutation</a>.<a href="mutation.html#mutate">mutate</a></p>
								<ul>
<<<<<<< HEAD
									<li>Defined in <a href="https://github.com/raimannma/carrot/blob/132bf70/src/methods/Mutation.ts#L237">src/methods/Mutation.ts:237</a></li>
=======
									<li>Defined in <a href="https://github.com/liquidcarrot/carrot/blob/cec1af7/src/methods/Mutation.ts#L231">src/methods/Mutation.ts:231</a></li>
>>>>>>> 0e917a00
								</ul>
							</aside>
							<div class="tsd-comment tsd-typography">
								<div class="lead">
									<p>Mutates the network.</p>
								</div>
							</div>
							<h4 class="tsd-parameters-title">Parameters</h4>
							<ul class="tsd-parameters">
								<li>
									<h5>network: <a href="network.html" class="tsd-signature-type">Network</a></h5>
									<div class="tsd-comment tsd-typography">
										<p>The network which gets mutated</p>
									</div>
								</li>
							</ul>
							<h4 class="tsd-returns-title">Returns <span class="tsd-signature-type">void</span></h4>
						</li>
					</ul>
				</section>
			</section>
		</div>
		<div class="col-4 col-menu menu-sticky-wrap menu-highlight">
			<nav class="tsd-navigation primary">
				<ul>
					<li class="globals  ">
						<a href="../globals.html"><em>Globals</em></a>
					</li>
				</ul>
			</nav>
			<nav class="tsd-navigation secondary menu-sticky">
				<ul class="before-current">
				</ul>
				<ul class="current">
					<li class="current tsd-kind-class">
						<a href="modweightmutation.html" class="tsd-kind-icon">Mod<wbr>Weight<wbr>Mutation</a>
						<ul>
							<li class=" tsd-kind-constructor tsd-parent-kind-class">
								<a href="modweightmutation.html#constructor" class="tsd-kind-icon">constructor</a>
							</li>
							<li class=" tsd-kind-property tsd-parent-kind-class">
								<a href="modweightmutation.html#max" class="tsd-kind-icon">max</a>
							</li>
							<li class=" tsd-kind-property tsd-parent-kind-class">
								<a href="modweightmutation.html#min" class="tsd-kind-icon">min</a>
							</li>
							<li class=" tsd-kind-method tsd-parent-kind-class tsd-is-overwrite">
								<a href="modweightmutation.html#mutate" class="tsd-kind-icon">mutate</a>
							</li>
						</ul>
					</li>
				</ul>
				<ul class="after-current">
				</ul>
			</nav>
		</div>
	</div>
</div>
<footer class="with-border-bottom">
	<div class="container">
		<h2>Legend</h2>
		<div class="tsd-legend-group">
			<ul class="tsd-legend">
				<li class="tsd-kind-constructor tsd-parent-kind-class"><span class="tsd-kind-icon">Constructor</span></li>
				<li class="tsd-kind-property tsd-parent-kind-class"><span class="tsd-kind-icon">Property</span></li>
				<li class="tsd-kind-method tsd-parent-kind-class"><span class="tsd-kind-icon">Method</span></li>
				<li class="tsd-kind-accessor tsd-parent-kind-class"><span class="tsd-kind-icon">Accessor</span></li>
			</ul>
			<ul class="tsd-legend">
				<li class="tsd-kind-constructor tsd-parent-kind-class tsd-is-inherited"><span class="tsd-kind-icon">Inherited constructor</span></li>
				<li class="tsd-kind-property tsd-parent-kind-class tsd-is-inherited"><span class="tsd-kind-icon">Inherited property</span></li>
				<li class="tsd-kind-method tsd-parent-kind-class tsd-is-inherited"><span class="tsd-kind-icon">Inherited method</span></li>
			</ul>
			<ul class="tsd-legend">
				<li class="tsd-kind-property tsd-parent-kind-class tsd-is-private"><span class="tsd-kind-icon">Private property</span></li>
				<li class="tsd-kind-method tsd-parent-kind-class tsd-is-private"><span class="tsd-kind-icon">Private method</span></li>
			</ul>
			<ul class="tsd-legend">
				<li class="tsd-kind-property tsd-parent-kind-interface"><span class="tsd-kind-icon">Property</span></li>
			</ul>
			<ul class="tsd-legend">
				<li class="tsd-kind-property tsd-parent-kind-class tsd-is-protected"><span class="tsd-kind-icon">Protected property</span></li>
			</ul>
			<ul class="tsd-legend">
				<li class="tsd-kind-method tsd-parent-kind-class tsd-is-static"><span class="tsd-kind-icon">Static method</span></li>
			</ul>
		</div>
	</div>
</footer>
<div class="container tsd-generator">
	<p>Generated using <a href="https://typedoc.org/" target="_blank">TypeDoc</a></p>
</div>
<div class="overlay"></div>
<script src="../assets/js/main.js"></script>
<script>if (location.protocol == 'file:') document.write('<script src="../assets/js/search.js"><' + '/script>');</script>
</body>
</html><|MERGE_RESOLUTION|>--- conflicted
+++ resolved
@@ -125,11 +125,7 @@
 						<li class="tsd-description">
 							<aside class="tsd-sources">
 								<ul>
-<<<<<<< HEAD
-									<li>Defined in <a href="https://github.com/raimannma/carrot/blob/132bf70/src/methods/Mutation.ts#L218">src/methods/Mutation.ts:218</a></li>
-=======
 									<li>Defined in <a href="https://github.com/liquidcarrot/carrot/blob/cec1af7/src/methods/Mutation.ts#L213">src/methods/Mutation.ts:213</a></li>
->>>>>>> 0e917a00
 								</ul>
 							</aside>
 							<div class="tsd-comment tsd-typography">
@@ -169,11 +165,7 @@
 					<div class="tsd-signature tsd-kind-icon">max<span class="tsd-signature-symbol">:</span> <span class="tsd-signature-type">number</span></div>
 					<aside class="tsd-sources">
 						<ul>
-<<<<<<< HEAD
-							<li>Defined in <a href="https://github.com/raimannma/carrot/blob/132bf70/src/methods/Mutation.ts#L218">src/methods/Mutation.ts:218</a></li>
-=======
 							<li>Defined in <a href="https://github.com/liquidcarrot/carrot/blob/cec1af7/src/methods/Mutation.ts#L213">src/methods/Mutation.ts:213</a></li>
->>>>>>> 0e917a00
 						</ul>
 					</aside>
 					<div class="tsd-comment tsd-typography">
@@ -188,11 +180,7 @@
 					<div class="tsd-signature tsd-kind-icon">min<span class="tsd-signature-symbol">:</span> <span class="tsd-signature-type">number</span></div>
 					<aside class="tsd-sources">
 						<ul>
-<<<<<<< HEAD
-							<li>Defined in <a href="https://github.com/raimannma/carrot/blob/132bf70/src/methods/Mutation.ts#L214">src/methods/Mutation.ts:214</a></li>
-=======
 							<li>Defined in <a href="https://github.com/liquidcarrot/carrot/blob/cec1af7/src/methods/Mutation.ts#L209">src/methods/Mutation.ts:209</a></li>
->>>>>>> 0e917a00
 						</ul>
 					</aside>
 					<div class="tsd-comment tsd-typography">
@@ -215,11 +203,7 @@
 							<aside class="tsd-sources">
 								<p>Overrides <a href="mutation.html">Mutation</a>.<a href="mutation.html#mutate">mutate</a></p>
 								<ul>
-<<<<<<< HEAD
-									<li>Defined in <a href="https://github.com/raimannma/carrot/blob/132bf70/src/methods/Mutation.ts#L237">src/methods/Mutation.ts:237</a></li>
-=======
 									<li>Defined in <a href="https://github.com/liquidcarrot/carrot/blob/cec1af7/src/methods/Mutation.ts#L231">src/methods/Mutation.ts:231</a></li>
->>>>>>> 0e917a00
 								</ul>
 							</aside>
 							<div class="tsd-comment tsd-typography">
