--- conflicted
+++ resolved
@@ -142,11 +142,7 @@
 						<li class="tsd-description">
 							<aside class="tsd-sources">
 								<ul>
-<<<<<<< HEAD
-									<li>Defined in <a href="https://github.com/raimannma/carrot/blob/132bf70/src/NEAT.ts#L118">src/NEAT.ts:118</a></li>
-=======
 									<li>Defined in <a href="https://github.com/liquidcarrot/carrot/blob/cec1af7/src/NEAT.ts#L22">src/NEAT.ts:22</a></li>
->>>>>>> 0e917a00
 								</ul>
 							</aside>
 							<div class="tsd-comment tsd-typography">
@@ -172,264 +168,17 @@
 			<section class="tsd-panel-group tsd-member-group tsd-is-private tsd-is-private-protected">
 				<h2>Properties</h2>
 				<section class="tsd-panel tsd-member tsd-kind-property tsd-parent-kind-class tsd-is-private">
-<<<<<<< HEAD
-					<a name="activations" class="tsd-anchor"></a>
-					<h3><span class="tsd-flag ts-flagPrivate">Private</span> <span class="tsd-flag ts-flagReadonly">Readonly</span> activations</h3>
-					<div class="tsd-signature tsd-kind-icon">activations<span class="tsd-signature-symbol">:</span> <span class="tsd-signature-type">ActivationType</span><span class="tsd-signature-symbol">[]</span></div>
-					<aside class="tsd-sources">
-						<ul>
-							<li>Defined in <a href="https://github.com/raimannma/carrot/blob/132bf70/src/NEAT.ts#L118">src/NEAT.ts:118</a></li>
-						</ul>
-					</aside>
-					<div class="tsd-comment tsd-typography">
-						<div class="lead">
-							<p>Sets allowed activations for evolution, a random activation method will be chosen from the array when activation mutation occurs.</p>
-						</div>
-					</div>
-				</section>
-				<section class="tsd-panel tsd-member tsd-kind-property tsd-parent-kind-class tsd-is-private">
-					<a name="clear" class="tsd-anchor"></a>
-					<h3><span class="tsd-flag ts-flagPrivate">Private</span> <span class="tsd-flag ts-flagReadonly">Readonly</span> clear</h3>
-					<div class="tsd-signature tsd-kind-icon">clear<span class="tsd-signature-symbol">:</span> <span class="tsd-signature-type">boolean</span></div>
-					<aside class="tsd-sources">
-						<ul>
-							<li>Defined in <a href="https://github.com/raimannma/carrot/blob/132bf70/src/NEAT.ts#L40">src/NEAT.ts:40</a></li>
-						</ul>
-					</aside>
-					<div class="tsd-comment tsd-typography">
-						<div class="lead">
-							<p>Clear the context of the population&#39;s nodes, basically reverting them to &#39;new&#39; neurons. Useful for predicting time series with LSTM&#39;s.</p>
-						</div>
-					</div>
-				</section>
-				<section class="tsd-panel tsd-member tsd-kind-property tsd-parent-kind-class tsd-is-private">
-					<a name="dataset" class="tsd-anchor"></a>
-					<h3><span class="tsd-flag ts-flagPrivate">Private</span> <span class="tsd-flag ts-flagOptional">Optional</span> <span class="tsd-flag ts-flagReadonly">Readonly</span> dataset</h3>
-					<div class="tsd-signature tsd-kind-icon">dataset<span class="tsd-signature-symbol">:</span> <span class="tsd-signature-symbol">{ </span>input<span class="tsd-signature-symbol">: </span><span class="tsd-signature-type">number</span><span class="tsd-signature-symbol">[]</span><span class="tsd-signature-symbol">; </span>output<span class="tsd-signature-symbol">: </span><span class="tsd-signature-type">number</span><span class="tsd-signature-symbol">[]</span><span class="tsd-signature-symbol"> }</span><span class="tsd-signature-symbol">[]</span></div>
-					<aside class="tsd-sources">
-						<ul>
-							<li>Defined in <a href="https://github.com/raimannma/carrot/blob/132bf70/src/NEAT.ts#L105">src/NEAT.ts:105</a></li>
-						</ul>
-					</aside>
-					<div class="tsd-comment tsd-typography">
-						<div class="lead">
-							<p>A set of input values and ideal output values to evaluate a genome&#39;s fitness with. Must be included to use <code>NEAT.evaluate</code> without passing a dataset.</p>
-						</div>
-					</div>
-				</section>
-				<section class="tsd-panel tsd-member tsd-kind-property tsd-parent-kind-class tsd-is-private">
-					<a name="elitism" class="tsd-anchor"></a>
-					<h3><span class="tsd-flag ts-flagPrivate">Private</span> <span class="tsd-flag ts-flagReadonly">Readonly</span> elitism</h3>
-					<div class="tsd-signature tsd-kind-icon">elitism<span class="tsd-signature-symbol">:</span> <span class="tsd-signature-type">number</span></div>
-					<aside class="tsd-sources">
-						<ul>
-							<li>Defined in <a href="https://github.com/raimannma/carrot/blob/132bf70/src/NEAT.ts#L48">src/NEAT.ts:48</a></li>
-						</ul>
-					</aside>
-					<div class="tsd-comment tsd-typography">
-						<div class="lead">
-							<p>Elitism of every evolution loop. <a href="https://www.researchgate.net/post/What_is_meant_by_the_term_Elitism_in_the_Genetic_Algorithm">Elitism in genetic algorithms.</a></p>
-						</div>
-					</div>
-				</section>
-				<section class="tsd-panel tsd-member tsd-kind-property tsd-parent-kind-class tsd-is-private">
-					<a name="equal" class="tsd-anchor"></a>
-					<h3><span class="tsd-flag ts-flagPrivate">Private</span> <span class="tsd-flag ts-flagReadonly">Readonly</span> equal</h3>
-					<div class="tsd-signature tsd-kind-icon">equal<span class="tsd-signature-symbol">:</span> <span class="tsd-signature-type">boolean</span></div>
-					<aside class="tsd-sources">
-						<ul>
-							<li>Defined in <a href="https://github.com/raimannma/carrot/blob/132bf70/src/NEAT.ts#L36">src/NEAT.ts:36</a></li>
-						</ul>
-					</aside>
-					<div class="tsd-comment tsd-typography">
-						<div class="lead">
-							<p>When true <a href="Network.crossOver">crossover</a> parent genomes are assumed to be equally fit and offspring are built with a random amount of neurons within the range of parents&#39; number of neurons. Set to false to select the &quot;fittest&quot; parent as the neuron amount template.</p>
-						</div>
-					</div>
-				</section>
-				<section class="tsd-panel tsd-member tsd-kind-property tsd-parent-kind-class tsd-is-private">
-					<a name="fitnessfunction" class="tsd-anchor"></a>
-					<h3><span class="tsd-flag ts-flagPrivate">Private</span> <span class="tsd-flag ts-flagReadonly">Readonly</span> fitness<wbr>Function</h3>
-					<div class="tsd-signature tsd-kind-icon">fitness<wbr>Function<span class="tsd-signature-symbol">:</span> <span class="tsd-signature-symbol">(</span>population<span class="tsd-signature-symbol">: </span><a href="network.html" class="tsd-signature-type">Network</a><span class="tsd-signature-symbol">[]</span>, dataset<span class="tsd-signature-symbol">?: </span><span class="tsd-signature-symbol">{ </span>input<span class="tsd-signature-symbol">: </span><span class="tsd-signature-type">number</span><span class="tsd-signature-symbol">[]</span><span class="tsd-signature-symbol">; </span>output<span class="tsd-signature-symbol">: </span><span class="tsd-signature-type">number</span><span class="tsd-signature-symbol">[]</span><span class="tsd-signature-symbol"> }</span><span class="tsd-signature-symbol">[]</span><span class="tsd-signature-symbol">)</span><span class="tsd-signature-symbol"> =&gt; </span><span class="tsd-signature-type">Promise</span><span class="tsd-signature-symbol">&lt;</span><span class="tsd-signature-type">void</span><span class="tsd-signature-symbol">&gt;</span></div>
-					<aside class="tsd-sources">
-						<ul>
-							<li>Defined in <a href="https://github.com/raimannma/carrot/blob/132bf70/src/NEAT.ts#L64">src/NEAT.ts:64</a></li>
-						</ul>
-					</aside>
-					<div class="tsd-comment tsd-typography">
-						<div class="lead">
-							<p>A fitness function to evaluate the networks. Takes a <code>dataset</code> and a <code>genome</code> i.e. a network or a <code>population</code> i.e. an array of networks and sets the genome <code>.score</code> property</p>
-						</div>
-					</div>
-					<div class="tsd-type-declaration">
-						<h4>Type declaration</h4>
-						<ul class="tsd-parameters">
-							<li class="tsd-parameter-signature">
-								<ul class="tsd-signatures tsd-kind-type-literal tsd-parent-kind-property">
-									<li class="tsd-signature tsd-kind-icon"><span class="tsd-signature-symbol">(</span>population<span class="tsd-signature-symbol">: </span><a href="network.html" class="tsd-signature-type">Network</a><span class="tsd-signature-symbol">[]</span>, dataset<span class="tsd-signature-symbol">?: </span><span class="tsd-signature-symbol">{ </span>input<span class="tsd-signature-symbol">: </span><span class="tsd-signature-type">number</span><span class="tsd-signature-symbol">[]</span><span class="tsd-signature-symbol">; </span>output<span class="tsd-signature-symbol">: </span><span class="tsd-signature-type">number</span><span class="tsd-signature-symbol">[]</span><span class="tsd-signature-symbol"> }</span><span class="tsd-signature-symbol">[]</span><span class="tsd-signature-symbol">)</span><span class="tsd-signature-symbol">: </span><span class="tsd-signature-type">Promise</span><span class="tsd-signature-symbol">&lt;</span><span class="tsd-signature-type">void</span><span class="tsd-signature-symbol">&gt;</span></li>
-								</ul>
-								<ul class="tsd-descriptions">
-									<li class="tsd-description">
-										<h4 class="tsd-parameters-title">Parameters</h4>
-										<ul class="tsd-parameters">
-											<li>
-												<h5>population: <a href="network.html" class="tsd-signature-type">Network</a><span class="tsd-signature-symbol">[]</span></h5>
-											</li>
-											<li>
-												<h5><span class="tsd-flag ts-flagOptional">Optional</span> dataset: <span class="tsd-signature-symbol">{ </span>input<span class="tsd-signature-symbol">: </span><span class="tsd-signature-type">number</span><span class="tsd-signature-symbol">[]</span><span class="tsd-signature-symbol">; </span>output<span class="tsd-signature-symbol">: </span><span class="tsd-signature-type">number</span><span class="tsd-signature-symbol">[]</span><span class="tsd-signature-symbol"> }</span><span class="tsd-signature-symbol">[]</span></h5>
-											</li>
-										</ul>
-										<h4 class="tsd-returns-title">Returns <span class="tsd-signature-type">Promise</span><span class="tsd-signature-symbol">&lt;</span><span class="tsd-signature-type">void</span><span class="tsd-signature-symbol">&gt;</span></h4>
-									</li>
-								</ul>
-							</li>
-						</ul>
-					</div>
-				</section>
-				<section class="tsd-panel tsd-member tsd-kind-property tsd-parent-kind-class">
-					<a name="generation" class="tsd-anchor"></a>
-					<h3>generation</h3>
-					<div class="tsd-signature tsd-kind-icon">generation<span class="tsd-signature-symbol">:</span> <span class="tsd-signature-type">number</span></div>
-					<aside class="tsd-sources">
-						<ul>
-							<li>Defined in <a href="https://github.com/raimannma/carrot/blob/132bf70/src/NEAT.ts#L24">src/NEAT.ts:24</a></li>
-						</ul>
-					</aside>
-					<div class="tsd-comment tsd-typography">
-						<div class="lead">
-							<p>A count of the generations</p>
-						</div>
-					</div>
-				</section>
-				<section class="tsd-panel tsd-member tsd-kind-property tsd-parent-kind-class tsd-is-private">
-					<a name="input" class="tsd-anchor"></a>
-					<h3><span class="tsd-flag ts-flagPrivate">Private</span> <span class="tsd-flag ts-flagReadonly">Readonly</span> input</h3>
-					<div class="tsd-signature tsd-kind-icon">input<span class="tsd-signature-symbol">:</span> <span class="tsd-signature-type">number</span></div>
-					<aside class="tsd-sources">
-						<ul>
-							<li>Defined in <a href="https://github.com/raimannma/carrot/blob/132bf70/src/NEAT.ts#L28">src/NEAT.ts:28</a></li>
-=======
 					<a name="_options" class="tsd-anchor"></a>
 					<h3><span class="tsd-flag ts-flagPrivate">Private</span> _options</h3>
 					<div class="tsd-signature tsd-kind-icon">_options<span class="tsd-signature-symbol">:</span> <a href="evolveoptions.html" class="tsd-signature-type">EvolveOptions</a></div>
 					<aside class="tsd-sources">
 						<ul>
 							<li>Defined in <a href="https://github.com/liquidcarrot/carrot/blob/cec1af7/src/NEAT.ts#L45">src/NEAT.ts:45</a></li>
->>>>>>> 0e917a00
 						</ul>
 					</aside>
 					<div class="tsd-comment tsd-typography">
 						<div class="lead">
-<<<<<<< HEAD
-							<p>The input size of <code>template</code> networks.</p>
-						</div>
-					</div>
-				</section>
-				<section class="tsd-panel tsd-member tsd-kind-property tsd-parent-kind-class tsd-is-private">
-					<a name="maxconnections" class="tsd-anchor"></a>
-					<h3><span class="tsd-flag ts-flagPrivate">Private</span> <span class="tsd-flag ts-flagReadonly">Readonly</span> max<wbr>Connections</h3>
-					<div class="tsd-signature tsd-kind-icon">max<wbr>Connections<span class="tsd-signature-symbol">:</span> <span class="tsd-signature-type">number</span></div>
-					<aside class="tsd-sources">
-						<ul>
-							<li>Defined in <a href="https://github.com/raimannma/carrot/blob/132bf70/src/NEAT.ts#L93">src/NEAT.ts:93</a></li>
-						</ul>
-					</aside>
-					<div class="tsd-comment tsd-typography">
-						<div class="lead">
-							<p>Maximum connections for a potential network.</p>
-						</div>
-					</div>
-				</section>
-				<section class="tsd-panel tsd-member tsd-kind-property tsd-parent-kind-class tsd-is-private">
-					<a name="maxgates" class="tsd-anchor"></a>
-					<h3><span class="tsd-flag ts-flagPrivate">Private</span> <span class="tsd-flag ts-flagReadonly">Readonly</span> max<wbr>Gates</h3>
-					<div class="tsd-signature tsd-kind-icon">max<wbr>Gates<span class="tsd-signature-symbol">:</span> <span class="tsd-signature-type">number</span></div>
-					<aside class="tsd-sources">
-						<ul>
-							<li>Defined in <a href="https://github.com/raimannma/carrot/blob/132bf70/src/NEAT.ts#L97">src/NEAT.ts:97</a></li>
-						</ul>
-					</aside>
-					<div class="tsd-comment tsd-typography">
-						<div class="lead">
-							<p>Maximum gates for a potential network.</p>
-						</div>
-					</div>
-				</section>
-				<section class="tsd-panel tsd-member tsd-kind-property tsd-parent-kind-class tsd-is-private">
-					<a name="maxnodes" class="tsd-anchor"></a>
-					<h3><span class="tsd-flag ts-flagPrivate">Private</span> <span class="tsd-flag ts-flagReadonly">Readonly</span> max<wbr>Nodes</h3>
-					<div class="tsd-signature tsd-kind-icon">max<wbr>Nodes<span class="tsd-signature-symbol">:</span> <span class="tsd-signature-type">number</span></div>
-					<aside class="tsd-sources">
-						<ul>
-							<li>Defined in <a href="https://github.com/raimannma/carrot/blob/132bf70/src/NEAT.ts#L89">src/NEAT.ts:89</a></li>
-						</ul>
-					</aside>
-					<div class="tsd-comment tsd-typography">
-						<div class="lead">
-							<p>Maximum nodes for a potential network.</p>
-						</div>
-					</div>
-				</section>
-				<section class="tsd-panel tsd-member tsd-kind-property tsd-parent-kind-class tsd-is-private">
-					<a name="mutationamount" class="tsd-anchor"></a>
-					<h3><span class="tsd-flag ts-flagPrivate">Private</span> <span class="tsd-flag ts-flagReadonly">Readonly</span> mutation<wbr>Amount</h3>
-					<div class="tsd-signature tsd-kind-icon">mutation<wbr>Amount<span class="tsd-signature-symbol">:</span> <span class="tsd-signature-type">number</span></div>
-					<aside class="tsd-sources">
-						<ul>
-							<li>Defined in <a href="https://github.com/raimannma/carrot/blob/132bf70/src/NEAT.ts#L60">src/NEAT.ts:60</a></li>
-						</ul>
-					</aside>
-					<div class="tsd-comment tsd-typography">
-						<div class="lead">
-							<p>If mutation occurs (randomNumber &lt; mutationRate), sets amount of times a mutation method will be applied to the network.</p>
-						</div>
-					</div>
-				</section>
-				<section class="tsd-panel tsd-member tsd-kind-property tsd-parent-kind-class tsd-is-private">
-					<a name="mutationrate" class="tsd-anchor"></a>
-					<h3><span class="tsd-flag ts-flagPrivate">Private</span> <span class="tsd-flag ts-flagReadonly">Readonly</span> mutation<wbr>Rate</h3>
-					<div class="tsd-signature tsd-kind-icon">mutation<wbr>Rate<span class="tsd-signature-symbol">:</span> <span class="tsd-signature-type">number</span></div>
-					<aside class="tsd-sources">
-						<ul>
-							<li>Defined in <a href="https://github.com/raimannma/carrot/blob/132bf70/src/NEAT.ts#L56">src/NEAT.ts:56</a></li>
-						</ul>
-					</aside>
-					<div class="tsd-comment tsd-typography">
-						<div class="lead">
-							<p>Sets the mutation rate. If set to 0.3, 30% of the new population will be mutated. Default is 0.4.</p>
-						</div>
-					</div>
-				</section>
-				<section class="tsd-panel tsd-member tsd-kind-property tsd-parent-kind-class tsd-is-private">
-					<a name="mutations" class="tsd-anchor"></a>
-					<h3><span class="tsd-flag ts-flagPrivate">Private</span> <span class="tsd-flag ts-flagReadonly">Readonly</span> mutations</h3>
-					<div class="tsd-signature tsd-kind-icon">mutations<span class="tsd-signature-symbol">:</span> <a href="mutation.html" class="tsd-signature-type">Mutation</a><span class="tsd-signature-symbol">[]</span></div>
-					<aside class="tsd-sources">
-						<ul>
-							<li>Defined in <a href="https://github.com/raimannma/carrot/blob/132bf70/src/NEAT.ts#L81">src/NEAT.ts:81</a></li>
-						</ul>
-					</aside>
-					<div class="tsd-comment tsd-typography">
-						<div class="lead">
-							<p>Sets allowed mutations for evolution, a random mutation method will be chosen from the array when mutation occurs. Optional, but default methods are non-recurrent.</p>
-						</div>
-					</div>
-				</section>
-				<section class="tsd-panel tsd-member tsd-kind-property tsd-parent-kind-class tsd-is-private">
-					<a name="output" class="tsd-anchor"></a>
-					<h3><span class="tsd-flag ts-flagPrivate">Private</span> <span class="tsd-flag ts-flagReadonly">Readonly</span> output</h3>
-					<div class="tsd-signature tsd-kind-icon">output<span class="tsd-signature-symbol">:</span> <span class="tsd-signature-type">number</span></div>
-					<aside class="tsd-sources">
-						<ul>
-							<li>Defined in <a href="https://github.com/raimannma/carrot/blob/132bf70/src/NEAT.ts#L32">src/NEAT.ts:32</a></li>
-						</ul>
-					</aside>
-					<div class="tsd-comment tsd-typography">
-						<div class="lead">
-							<p>The output size of <code>template</code> networks.</p>
-=======
 							<p>Class holding all options for the Evolution process</p>
->>>>>>> 0e917a00
 						</div>
 					</div>
 				</section>
@@ -439,11 +188,7 @@
 					<div class="tsd-signature tsd-kind-icon">population<span class="tsd-signature-symbol">:</span> <a href="network.html" class="tsd-signature-type">Network</a><span class="tsd-signature-symbol">[]</span></div>
 					<aside class="tsd-sources">
 						<ul>
-<<<<<<< HEAD
-							<li>Defined in <a href="https://github.com/raimannma/carrot/blob/132bf70/src/NEAT.ts#L101">src/NEAT.ts:101</a></li>
-=======
 							<li>Defined in <a href="https://github.com/liquidcarrot/carrot/blob/cec1af7/src/NEAT.ts#L17">src/NEAT.ts:17</a></li>
->>>>>>> 0e917a00
 						</ul>
 					</aside>
 					<div class="tsd-comment tsd-typography">
@@ -453,51 +198,12 @@
 					</div>
 				</section>
 				<section class="tsd-panel tsd-member tsd-kind-property tsd-parent-kind-class tsd-is-private">
-<<<<<<< HEAD
-					<a name="populationsize" class="tsd-anchor"></a>
-					<h3><span class="tsd-flag ts-flagPrivate">Private</span> population<wbr>Size</h3>
-					<div class="tsd-signature tsd-kind-icon">population<wbr>Size<span class="tsd-signature-symbol">:</span> <span class="tsd-signature-type">number</span></div>
-					<aside class="tsd-sources">
-						<ul>
-							<li>Defined in <a href="https://github.com/raimannma/carrot/blob/132bf70/src/NEAT.ts#L44">src/NEAT.ts:44</a></li>
-						</ul>
-					</aside>
-					<div class="tsd-comment tsd-typography">
-						<div class="lead">
-							<p>Population size of each generation.</p>
-						</div>
-					</div>
-				</section>
-				<section class="tsd-panel tsd-member tsd-kind-property tsd-parent-kind-class tsd-is-private">
-					<a name="provenance" class="tsd-anchor"></a>
-					<h3><span class="tsd-flag ts-flagPrivate">Private</span> <span class="tsd-flag ts-flagReadonly">Readonly</span> provenance</h3>
-					<div class="tsd-signature tsd-kind-icon">provenance<span class="tsd-signature-symbol">:</span> <span class="tsd-signature-type">number</span></div>
-					<aside class="tsd-sources">
-						<ul>
-							<li>Defined in <a href="https://github.com/raimannma/carrot/blob/132bf70/src/NEAT.ts#L52">src/NEAT.ts:52</a></li>
-						</ul>
-					</aside>
-					<div class="tsd-comment tsd-typography">
-						<div class="lead">
-							<p>Number of genomes inserted the original network template (Network(input,output)) per evolution.</p>
-						</div>
-					</div>
-				</section>
-				<section class="tsd-panel tsd-member tsd-kind-property tsd-parent-kind-class tsd-is-private">
-					<a name="selection" class="tsd-anchor"></a>
-					<h3><span class="tsd-flag ts-flagPrivate">Private</span> <span class="tsd-flag ts-flagReadonly">Readonly</span> selection</h3>
-					<div class="tsd-signature tsd-kind-icon">selection<span class="tsd-signature-symbol">:</span> <a href="selection.html" class="tsd-signature-type">Selection</a></div>
-					<aside class="tsd-sources">
-						<ul>
-							<li>Defined in <a href="https://github.com/raimannma/carrot/blob/132bf70/src/NEAT.ts#L77">src/NEAT.ts:77</a></li>
-=======
 					<a name="species" class="tsd-anchor"></a>
 					<h3><span class="tsd-flag ts-flagPrivate">Private</span> <span class="tsd-flag ts-flagReadonly">Readonly</span> species</h3>
 					<div class="tsd-signature tsd-kind-icon">species<span class="tsd-signature-symbol">:</span> <span class="tsd-signature-type">Set</span><span class="tsd-signature-symbol">&lt;</span><a href="species.html" class="tsd-signature-type">Species</a><span class="tsd-signature-symbol">&gt;</span></div>
 					<aside class="tsd-sources">
 						<ul>
 							<li>Defined in <a href="https://github.com/liquidcarrot/carrot/blob/cec1af7/src/NEAT.ts#L22">src/NEAT.ts:22</a></li>
->>>>>>> 0e917a00
 						</ul>
 					</aside>
 					<div class="tsd-comment tsd-typography">
@@ -506,22 +212,6 @@
 						</div>
 					</div>
 				</section>
-<<<<<<< HEAD
-				<section class="tsd-panel tsd-member tsd-kind-property tsd-parent-kind-class tsd-is-private">
-					<a name="template" class="tsd-anchor"></a>
-					<h3><span class="tsd-flag ts-flagPrivate">Private</span> <span class="tsd-flag ts-flagReadonly">Readonly</span> template</h3>
-					<div class="tsd-signature tsd-kind-icon">template<span class="tsd-signature-symbol">:</span> <a href="network.html" class="tsd-signature-type">Network</a></div>
-					<aside class="tsd-sources">
-						<ul>
-							<li>Defined in <a href="https://github.com/raimannma/carrot/blob/132bf70/src/NEAT.ts#L85">src/NEAT.ts:85</a></li>
-						</ul>
-					</aside>
-					<div class="tsd-comment tsd-typography">
-						<div class="lead">
-							<p>Network to start evolution from.</p>
-						</div>
-					</div>
-=======
 			</section>
 			<section class="tsd-panel-group tsd-member-group ">
 				<h2>Accessors</h2>
@@ -566,7 +256,6 @@
 							<h4 class="tsd-returns-title">Returns <span class="tsd-signature-type">void</span></h4>
 						</li>
 					</ul>
->>>>>>> 0e917a00
 				</section>
 			</section>
 			<section class="tsd-panel-group tsd-member-group ">
@@ -581,11 +270,7 @@
 						<li class="tsd-description">
 							<aside class="tsd-sources">
 								<ul>
-<<<<<<< HEAD
-									<li>Defined in <a href="https://github.com/raimannma/carrot/blob/132bf70/src/NEAT.ts#L313">src/NEAT.ts:313</a></li>
-=======
 									<li>Defined in <a href="https://github.com/liquidcarrot/carrot/blob/cec1af7/src/NEAT.ts#L146">src/NEAT.ts:146</a></li>
->>>>>>> 0e917a00
 								</ul>
 							</aside>
 							<div class="tsd-comment tsd-typography">
@@ -608,11 +293,7 @@
 						<li class="tsd-description">
 							<aside class="tsd-sources">
 								<ul>
-<<<<<<< HEAD
-									<li>Defined in <a href="https://github.com/raimannma/carrot/blob/132bf70/src/NEAT.ts#L205">src/NEAT.ts:205</a></li>
-=======
 									<li>Defined in <a href="https://github.com/liquidcarrot/carrot/blob/cec1af7/src/NEAT.ts#L82">src/NEAT.ts:82</a></li>
->>>>>>> 0e917a00
 								</ul>
 							</aside>
 							<div class="tsd-comment tsd-typography">
@@ -635,11 +316,7 @@
 						<li class="tsd-description">
 							<aside class="tsd-sources">
 								<ul>
-<<<<<<< HEAD
-									<li>Defined in <a href="https://github.com/raimannma/carrot/blob/132bf70/src/NEAT.ts#L171">src/NEAT.ts:171</a></li>
-=======
 									<li>Defined in <a href="https://github.com/liquidcarrot/carrot/blob/cec1af7/src/NEAT.ts#L248">src/NEAT.ts:248</a></li>
->>>>>>> 0e917a00
 								</ul>
 							</aside>
 							<div class="tsd-comment tsd-typography">
@@ -661,11 +338,7 @@
 						<li class="tsd-description">
 							<aside class="tsd-sources">
 								<ul>
-<<<<<<< HEAD
-									<li>Defined in <a href="https://github.com/raimannma/carrot/blob/132bf70/src/NEAT.ts#L357">src/NEAT.ts:357</a></li>
-=======
 									<li>Defined in <a href="https://github.com/liquidcarrot/carrot/blob/cec1af7/src/NEAT.ts#L187">src/NEAT.ts:187</a></li>
->>>>>>> 0e917a00
 								</ul>
 							</aside>
 							<div class="tsd-comment tsd-typography">
@@ -688,11 +361,7 @@
 						<li class="tsd-description">
 							<aside class="tsd-sources">
 								<ul>
-<<<<<<< HEAD
-									<li>Defined in <a href="https://github.com/raimannma/carrot/blob/132bf70/src/NEAT.ts#L342">src/NEAT.ts:342</a></li>
-=======
 									<li>Defined in <a href="https://github.com/liquidcarrot/carrot/blob/cec1af7/src/NEAT.ts#L173">src/NEAT.ts:173</a></li>
->>>>>>> 0e917a00
 								</ul>
 							</aside>
 							<div class="tsd-comment tsd-typography">
@@ -715,11 +384,7 @@
 						<li class="tsd-description">
 							<aside class="tsd-sources">
 								<ul>
-<<<<<<< HEAD
-									<li>Defined in <a href="https://github.com/raimannma/carrot/blob/132bf70/src/NEAT.ts#L274">src/NEAT.ts:274</a></li>
-=======
 									<li>Defined in <a href="https://github.com/liquidcarrot/carrot/blob/cec1af7/src/NEAT.ts#L240">src/NEAT.ts:240</a></li>
->>>>>>> 0e917a00
 								</ul>
 							</aside>
 							<div class="tsd-comment tsd-typography">
@@ -747,11 +412,7 @@
 						<li class="tsd-description">
 							<aside class="tsd-sources">
 								<ul>
-<<<<<<< HEAD
-									<li>Defined in <a href="https://github.com/raimannma/carrot/blob/132bf70/src/NEAT.ts#L292">src/NEAT.ts:292</a></li>
-=======
 									<li>Defined in <a href="https://github.com/liquidcarrot/carrot/blob/cec1af7/src/NEAT.ts#L126">src/NEAT.ts:126</a></li>
->>>>>>> 0e917a00
 								</ul>
 							</aside>
 							<div class="tsd-comment tsd-typography">
@@ -779,11 +440,7 @@
 						<li class="tsd-description">
 							<aside class="tsd-sources">
 								<ul>
-<<<<<<< HEAD
-									<li>Defined in <a href="https://github.com/raimannma/carrot/blob/132bf70/src/NEAT.ts#L185">src/NEAT.ts:185</a></li>
-=======
 									<li>Defined in <a href="https://github.com/liquidcarrot/carrot/blob/cec1af7/src/NEAT.ts#L66">src/NEAT.ts:66</a></li>
->>>>>>> 0e917a00
 								</ul>
 							</aside>
 							<div class="tsd-comment tsd-typography">
@@ -836,11 +493,7 @@
 						<li class="tsd-description">
 							<aside class="tsd-sources">
 								<ul>
-<<<<<<< HEAD
-									<li>Defined in <a href="https://github.com/raimannma/carrot/blob/132bf70/src/NEAT.ts#L373">src/NEAT.ts:373</a></li>
-=======
 									<li>Defined in <a href="https://github.com/liquidcarrot/carrot/blob/cec1af7/src/NEAT.ts#L202">src/NEAT.ts:202</a></li>
->>>>>>> 0e917a00
 								</ul>
 							</aside>
 							<div class="tsd-comment tsd-typography">
@@ -893,11 +546,7 @@
 						<li class="tsd-description">
 							<aside class="tsd-sources">
 								<ul>
-<<<<<<< HEAD
-									<li>Defined in <a href="https://github.com/raimannma/carrot/blob/132bf70/src/NEAT.ts#L330">src/NEAT.ts:330</a></li>
-=======
 									<li>Defined in <a href="https://github.com/liquidcarrot/carrot/blob/cec1af7/src/NEAT.ts#L162">src/NEAT.ts:162</a></li>
->>>>>>> 0e917a00
 								</ul>
 							</aside>
 							<div class="tsd-comment tsd-typography">
