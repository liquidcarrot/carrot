--- conflicted
+++ resolved
@@ -148,11 +148,7 @@
 						<li class="tsd-description">
 							<aside class="tsd-sources">
 								<ul>
-<<<<<<< HEAD
-									<li>Defined in <a href="https://github.com/raimannma/carrot/blob/132bf70/src/architecture/Network.ts#L51">src/architecture/Network.ts:51</a></li>
-=======
 									<li>Defined in <a href="https://github.com/liquidcarrot/carrot/blob/cec1af7/src/architecture/Network.ts#L56">src/architecture/Network.ts:56</a></li>
->>>>>>> 0e917a00
 								</ul>
 							</aside>
 							<h4 class="tsd-parameters-title">Parameters</h4>
@@ -177,11 +173,7 @@
 					<div class="tsd-signature tsd-kind-icon">connections<span class="tsd-signature-symbol">:</span> <span class="tsd-signature-type">Set</span><span class="tsd-signature-symbol">&lt;</span><a href="connection.html" class="tsd-signature-type">Connection</a><span class="tsd-signature-symbol">&gt;</span></div>
 					<aside class="tsd-sources">
 						<ul>
-<<<<<<< HEAD
-							<li>Defined in <a href="https://github.com/raimannma/carrot/blob/132bf70/src/architecture/Network.ts#L43">src/architecture/Network.ts:43</a></li>
-=======
 							<li>Defined in <a href="https://github.com/liquidcarrot/carrot/blob/cec1af7/src/architecture/Network.ts#L48">src/architecture/Network.ts:48</a></li>
->>>>>>> 0e917a00
 						</ul>
 					</aside>
 					<div class="tsd-comment tsd-typography">
@@ -196,11 +188,7 @@
 					<div class="tsd-signature tsd-kind-icon">gates<span class="tsd-signature-symbol">:</span> <span class="tsd-signature-type">Set</span><span class="tsd-signature-symbol">&lt;</span><a href="connection.html" class="tsd-signature-type">Connection</a><span class="tsd-signature-symbol">&gt;</span></div>
 					<aside class="tsd-sources">
 						<ul>
-<<<<<<< HEAD
-							<li>Defined in <a href="https://github.com/raimannma/carrot/blob/132bf70/src/architecture/Network.ts#L47">src/architecture/Network.ts:47</a></li>
-=======
 							<li>Defined in <a href="https://github.com/liquidcarrot/carrot/blob/cec1af7/src/architecture/Network.ts#L52">src/architecture/Network.ts:52</a></li>
->>>>>>> 0e917a00
 						</ul>
 					</aside>
 					<div class="tsd-comment tsd-typography">
@@ -215,11 +203,7 @@
 					<div class="tsd-signature tsd-kind-icon">input<wbr>Size<span class="tsd-signature-symbol">:</span> <span class="tsd-signature-type">number</span></div>
 					<aside class="tsd-sources">
 						<ul>
-<<<<<<< HEAD
-							<li>Defined in <a href="https://github.com/raimannma/carrot/blob/132bf70/src/architecture/Network.ts#L31">src/architecture/Network.ts:31</a></li>
-=======
 							<li>Defined in <a href="https://github.com/liquidcarrot/carrot/blob/cec1af7/src/architecture/Network.ts#L36">src/architecture/Network.ts:36</a></li>
->>>>>>> 0e917a00
 						</ul>
 					</aside>
 					<div class="tsd-comment tsd-typography">
@@ -234,11 +218,7 @@
 					<div class="tsd-signature tsd-kind-icon">nodes<span class="tsd-signature-symbol">:</span> <a href="node.html" class="tsd-signature-type">Node</a><span class="tsd-signature-symbol">[]</span></div>
 					<aside class="tsd-sources">
 						<ul>
-<<<<<<< HEAD
-							<li>Defined in <a href="https://github.com/raimannma/carrot/blob/132bf70/src/architecture/Network.ts#L39">src/architecture/Network.ts:39</a></li>
-=======
 							<li>Defined in <a href="https://github.com/liquidcarrot/carrot/blob/cec1af7/src/architecture/Network.ts#L44">src/architecture/Network.ts:44</a></li>
->>>>>>> 0e917a00
 						</ul>
 					</aside>
 					<div class="tsd-comment tsd-typography">
@@ -253,11 +233,7 @@
 					<div class="tsd-signature tsd-kind-icon">output<wbr>Size<span class="tsd-signature-symbol">:</span> <span class="tsd-signature-type">number</span></div>
 					<aside class="tsd-sources">
 						<ul>
-<<<<<<< HEAD
-							<li>Defined in <a href="https://github.com/raimannma/carrot/blob/132bf70/src/architecture/Network.ts#L35">src/architecture/Network.ts:35</a></li>
-=======
 							<li>Defined in <a href="https://github.com/liquidcarrot/carrot/blob/cec1af7/src/architecture/Network.ts#L40">src/architecture/Network.ts:40</a></li>
->>>>>>> 0e917a00
 						</ul>
 					</aside>
 					<div class="tsd-comment tsd-typography">
@@ -272,11 +248,7 @@
 					<div class="tsd-signature tsd-kind-icon">score<span class="tsd-signature-symbol">:</span> <span class="tsd-signature-type">number</span><span class="tsd-signature-symbol"> | </span><span class="tsd-signature-type">undefined</span></div>
 					<aside class="tsd-sources">
 						<ul>
-<<<<<<< HEAD
-							<li>Defined in <a href="https://github.com/raimannma/carrot/blob/132bf70/src/architecture/Network.ts#L51">src/architecture/Network.ts:51</a></li>
-=======
 							<li>Defined in <a href="https://github.com/liquidcarrot/carrot/blob/cec1af7/src/architecture/Network.ts#L56">src/architecture/Network.ts:56</a></li>
->>>>>>> 0e917a00
 						</ul>
 					</aside>
 					<div class="tsd-comment tsd-typography">
@@ -313,11 +285,7 @@
 						<li class="tsd-description">
 							<aside class="tsd-sources">
 								<ul>
-<<<<<<< HEAD
-									<li>Defined in <a href="https://github.com/raimannma/carrot/blob/132bf70/src/architecture/Network.ts#L306">src/architecture/Network.ts:306</a></li>
-=======
 									<li>Defined in <a href="https://github.com/liquidcarrot/carrot/blob/cec1af7/src/architecture/Network.ts#L306">src/architecture/Network.ts:306</a></li>
->>>>>>> 0e917a00
 								</ul>
 							</aside>
 							<div class="tsd-comment tsd-typography">
@@ -368,11 +336,7 @@
 						<li class="tsd-description">
 							<aside class="tsd-sources">
 								<ul>
-<<<<<<< HEAD
-									<li>Defined in <a href="https://github.com/raimannma/carrot/blob/132bf70/src/architecture/Network.ts#L432">src/architecture/Network.ts:432</a></li>
-=======
 									<li>Defined in <a href="https://github.com/liquidcarrot/carrot/blob/cec1af7/src/architecture/Network.ts#L428">src/architecture/Network.ts:428</a></li>
->>>>>>> 0e917a00
 								</ul>
 							</aside>
 							<div class="tsd-comment tsd-typography">
@@ -409,11 +373,7 @@
 						<li class="tsd-description">
 							<aside class="tsd-sources">
 								<ul>
-<<<<<<< HEAD
-									<li>Defined in <a href="https://github.com/raimannma/carrot/blob/132bf70/src/architecture/Network.ts#L400">src/architecture/Network.ts:400</a></li>
-=======
 									<li>Defined in <a href="https://github.com/liquidcarrot/carrot/blob/cec1af7/src/architecture/Network.ts#L398">src/architecture/Network.ts:398</a></li>
->>>>>>> 0e917a00
 								</ul>
 							</aside>
 							<div class="tsd-comment tsd-typography">
@@ -435,11 +395,7 @@
 						<li class="tsd-description">
 							<aside class="tsd-sources">
 								<ul>
-<<<<<<< HEAD
-									<li>Defined in <a href="https://github.com/raimannma/carrot/blob/132bf70/src/architecture/Network.ts#L290">src/architecture/Network.ts:290</a></li>
-=======
 									<li>Defined in <a href="https://github.com/liquidcarrot/carrot/blob/cec1af7/src/architecture/Network.ts#L291">src/architecture/Network.ts:291</a></li>
->>>>>>> 0e917a00
 								</ul>
 							</aside>
 							<div class="tsd-comment tsd-typography">
@@ -480,11 +436,7 @@
 						<li class="tsd-description">
 							<aside class="tsd-sources">
 								<ul>
-<<<<<<< HEAD
-									<li>Defined in <a href="https://github.com/raimannma/carrot/blob/132bf70/src/architecture/Network.ts#L276">src/architecture/Network.ts:276</a></li>
-=======
 									<li>Defined in <a href="https://github.com/liquidcarrot/carrot/blob/cec1af7/src/architecture/Network.ts#L278">src/architecture/Network.ts:278</a></li>
->>>>>>> 0e917a00
 								</ul>
 							</aside>
 							<div class="tsd-comment tsd-typography">
@@ -507,11 +459,7 @@
 						<li class="tsd-description">
 							<aside class="tsd-sources">
 								<ul>
-<<<<<<< HEAD
-									<li>Defined in <a href="https://github.com/raimannma/carrot/blob/132bf70/src/architecture/Network.ts#L411">src/architecture/Network.ts:411</a></li>
-=======
 									<li>Defined in <a href="https://github.com/liquidcarrot/carrot/blob/cec1af7/src/architecture/Network.ts#L408">src/architecture/Network.ts:408</a></li>
->>>>>>> 0e917a00
 								</ul>
 							</aside>
 							<div class="tsd-comment tsd-typography">
@@ -590,11 +538,7 @@
 						<li class="tsd-description">
 							<aside class="tsd-sources">
 								<ul>
-<<<<<<< HEAD
-									<li>Defined in <a href="https://github.com/raimannma/carrot/blob/132bf70/src/architecture/Network.ts#L799">src/architecture/Network.ts:799</a></li>
-=======
 									<li>Defined in <a href="https://github.com/liquidcarrot/carrot/blob/cec1af7/src/architecture/Network.ts#L773">src/architecture/Network.ts:773</a></li>
->>>>>>> 0e917a00
 								</ul>
 							</aside>
 							<div class="tsd-comment tsd-typography">
@@ -624,11 +568,7 @@
 						<li class="tsd-description">
 							<aside class="tsd-sources">
 								<ul>
-<<<<<<< HEAD
-									<li>Defined in <a href="https://github.com/raimannma/carrot/blob/132bf70/src/architecture/Network.ts#L532">src/architecture/Network.ts:532</a></li>
-=======
 									<li>Defined in <a href="https://github.com/liquidcarrot/carrot/blob/cec1af7/src/architecture/Network.ts#L525">src/architecture/Network.ts:525</a></li>
->>>>>>> 0e917a00
 								</ul>
 							</aside>
 							<div class="tsd-comment tsd-typography">
@@ -662,11 +602,7 @@
 						<li class="tsd-description">
 							<aside class="tsd-sources">
 								<ul>
-<<<<<<< HEAD
-									<li>Defined in <a href="https://github.com/raimannma/carrot/blob/132bf70/src/architecture/Network.ts#L563">src/architecture/Network.ts:563</a></li>
-=======
 									<li>Defined in <a href="https://github.com/liquidcarrot/carrot/blob/cec1af7/src/architecture/Network.ts#L555">src/architecture/Network.ts:555</a></li>
->>>>>>> 0e917a00
 								</ul>
 							</aside>
 							<div class="tsd-comment tsd-typography">
@@ -731,11 +667,7 @@
 						<li class="tsd-description">
 							<aside class="tsd-sources">
 								<ul>
-<<<<<<< HEAD
-									<li>Defined in <a href="https://github.com/raimannma/carrot/blob/132bf70/src/architecture/Network.ts#L352">src/architecture/Network.ts:352</a></li>
-=======
 									<li>Defined in <a href="https://github.com/liquidcarrot/carrot/blob/cec1af7/src/architecture/Network.ts#L351">src/architecture/Network.ts:351</a></li>
->>>>>>> 0e917a00
 								</ul>
 							</aside>
 							<div class="tsd-comment tsd-typography">
@@ -799,11 +731,7 @@
 						<li class="tsd-description">
 							<aside class="tsd-sources">
 								<ul>
-<<<<<<< HEAD
-									<li>Defined in <a href="https://github.com/raimannma/carrot/blob/132bf70/src/architecture/Network.ts#L448">src/architecture/Network.ts:448</a></li>
-=======
 									<li>Defined in <a href="https://github.com/liquidcarrot/carrot/blob/cec1af7/src/architecture/Network.ts#L443">src/architecture/Network.ts:443</a></li>
->>>>>>> 0e917a00
 								</ul>
 							</aside>
 							<div class="tsd-comment tsd-typography">
@@ -834,11 +762,7 @@
 						<li class="tsd-description">
 							<aside class="tsd-sources">
 								<ul>
-<<<<<<< HEAD
-									<li>Defined in <a href="https://github.com/raimannma/carrot/blob/132bf70/src/architecture/Network.ts#L465">src/architecture/Network.ts:465</a></li>
-=======
 									<li>Defined in <a href="https://github.com/liquidcarrot/carrot/blob/cec1af7/src/architecture/Network.ts#L459">src/architecture/Network.ts:459</a></li>
->>>>>>> 0e917a00
 								</ul>
 							</aside>
 							<div class="tsd-comment tsd-typography">
@@ -874,11 +798,7 @@
 						<li class="tsd-description">
 							<aside class="tsd-sources">
 								<ul>
-<<<<<<< HEAD
-									<li>Defined in <a href="https://github.com/raimannma/carrot/blob/132bf70/src/architecture/Network.ts#L731">src/architecture/Network.ts:731</a></li>
-=======
 									<li>Defined in <a href="https://github.com/liquidcarrot/carrot/blob/cec1af7/src/architecture/Network.ts#L707">src/architecture/Network.ts:707</a></li>
->>>>>>> 0e917a00
 								</ul>
 							</aside>
 							<div class="tsd-comment tsd-typography">
@@ -910,11 +830,7 @@
 						<li class="tsd-description">
 							<aside class="tsd-sources">
 								<ul>
-<<<<<<< HEAD
-									<li>Defined in <a href="https://github.com/raimannma/carrot/blob/132bf70/src/architecture/Network.ts#L759">src/architecture/Network.ts:759</a></li>
-=======
 									<li>Defined in <a href="https://github.com/liquidcarrot/carrot/blob/cec1af7/src/architecture/Network.ts#L734">src/architecture/Network.ts:734</a></li>
->>>>>>> 0e917a00
 								</ul>
 							</aside>
 							<div class="tsd-comment tsd-typography">
@@ -937,11 +853,7 @@
 						<li class="tsd-description">
 							<aside class="tsd-sources">
 								<ul>
-<<<<<<< HEAD
-									<li>Defined in <a href="https://github.com/raimannma/carrot/blob/132bf70/src/architecture/Network.ts#L596">src/architecture/Network.ts:596</a></li>
-=======
 									<li>Defined in <a href="https://github.com/liquidcarrot/carrot/blob/cec1af7/src/architecture/Network.ts#L587">src/architecture/Network.ts:587</a></li>
->>>>>>> 0e917a00
 								</ul>
 							</aside>
 							<div class="tsd-comment tsd-typography">
@@ -999,11 +911,7 @@
 						<li class="tsd-description">
 							<aside class="tsd-sources">
 								<ul>
-<<<<<<< HEAD
-									<li>Defined in <a href="https://github.com/raimannma/carrot/blob/132bf70/src/architecture/Network.ts#L949">src/architecture/Network.ts:949</a></li>
-=======
 									<li>Defined in <a href="https://github.com/liquidcarrot/carrot/blob/cec1af7/src/architecture/Network.ts#L971">src/architecture/Network.ts:971</a></li>
->>>>>>> 0e917a00
 								</ul>
 							</aside>
 							<div class="tsd-comment tsd-typography">
@@ -1081,11 +989,7 @@
 						<li class="tsd-description">
 							<aside class="tsd-sources">
 								<ul>
-<<<<<<< HEAD
-									<li>Defined in <a href="https://github.com/raimannma/carrot/blob/132bf70/src/architecture/Network.ts#L126">src/architecture/Network.ts:126</a></li>
-=======
 									<li>Defined in <a href="https://github.com/liquidcarrot/carrot/blob/cec1af7/src/architecture/Network.ts#L129">src/architecture/Network.ts:129</a></li>
->>>>>>> 0e917a00
 								</ul>
 							</aside>
 							<div class="tsd-comment tsd-typography">
@@ -1129,11 +1033,7 @@
 						<li class="tsd-description">
 							<aside class="tsd-sources">
 								<ul>
-<<<<<<< HEAD
-									<li>Defined in <a href="https://github.com/raimannma/carrot/blob/132bf70/src/architecture/Network.ts#L88">src/architecture/Network.ts:88</a></li>
-=======
 									<li>Defined in <a href="https://github.com/liquidcarrot/carrot/blob/cec1af7/src/architecture/Network.ts#L93">src/architecture/Network.ts:93</a></li>
->>>>>>> 0e917a00
 								</ul>
 							</aside>
 							<div class="tsd-comment tsd-typography">
