--- conflicted
+++ resolved
@@ -125,11 +125,7 @@
 						<li class="tsd-description">
 							<aside class="tsd-sources">
 								<ul>
-<<<<<<< HEAD
-									<li>Defined in <a href="https://github.com/raimannma/carrot/blob/132bf70/src/methods/Selection.ts#L103">src/methods/Selection.ts:103</a></li>
-=======
 									<li>Defined in <a href="https://github.com/liquidcarrot/carrot/blob/cec1af7/src/methods/Selection.ts#L101">src/methods/Selection.ts:101</a></li>
->>>>>>> 0e917a00
 								</ul>
 							</aside>
 							<div class="tsd-comment tsd-typography">
@@ -169,11 +165,7 @@
 					<div class="tsd-signature tsd-kind-icon">probability<span class="tsd-signature-symbol">:</span> <span class="tsd-signature-type">number</span></div>
 					<aside class="tsd-sources">
 						<ul>
-<<<<<<< HEAD
-							<li>Defined in <a href="https://github.com/raimannma/carrot/blob/132bf70/src/methods/Selection.ts#L103">src/methods/Selection.ts:103</a></li>
-=======
 							<li>Defined in <a href="https://github.com/liquidcarrot/carrot/blob/cec1af7/src/methods/Selection.ts#L101">src/methods/Selection.ts:101</a></li>
->>>>>>> 0e917a00
 						</ul>
 					</aside>
 					<div class="tsd-comment tsd-typography">
@@ -188,11 +180,7 @@
 					<div class="tsd-signature tsd-kind-icon">size<span class="tsd-signature-symbol">:</span> <span class="tsd-signature-type">number</span></div>
 					<aside class="tsd-sources">
 						<ul>
-<<<<<<< HEAD
-							<li>Defined in <a href="https://github.com/raimannma/carrot/blob/132bf70/src/methods/Selection.ts#L99">src/methods/Selection.ts:99</a></li>
-=======
 							<li>Defined in <a href="https://github.com/liquidcarrot/carrot/blob/cec1af7/src/methods/Selection.ts#L97">src/methods/Selection.ts:97</a></li>
->>>>>>> 0e917a00
 						</ul>
 					</aside>
 					<div class="tsd-comment tsd-typography">
@@ -215,11 +203,7 @@
 							<aside class="tsd-sources">
 								<p>Overrides <a href="selection.html">Selection</a>.<a href="selection.html#select">select</a></p>
 								<ul>
-<<<<<<< HEAD
-									<li>Defined in <a href="https://github.com/raimannma/carrot/blob/132bf70/src/methods/Selection.ts#L123">src/methods/Selection.ts:123</a></li>
-=======
 									<li>Defined in <a href="https://github.com/liquidcarrot/carrot/blob/cec1af7/src/methods/Selection.ts#L120">src/methods/Selection.ts:120</a></li>
->>>>>>> 0e917a00
 								</ul>
 							</aside>
 							<div class="tsd-comment tsd-typography">
