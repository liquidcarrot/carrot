--- conflicted
+++ resolved
@@ -160,11 +160,7 @@
 							<aside class="tsd-sources">
 								<p>Overrides <a href="constantnode.html">ConstantNode</a>.<a href="constantnode.html#constructor">constructor</a></p>
 								<ul>
-<<<<<<< HEAD
-									<li>Defined in <a href="https://github.com/raimannma/carrot/blob/132bf70/src/architecture/Nodes/PoolNode.ts#L19">src/architecture/Nodes/PoolNode.ts:19</a></li>
-=======
 									<li>Defined in <a href="https://github.com/liquidcarrot/carrot/blob/cec1af7/src/architecture/Nodes/PoolNode.ts#L19">src/architecture/Nodes/PoolNode.ts:19</a></li>
->>>>>>> 0e917a00
 								</ul>
 							</aside>
 							<h4 class="tsd-parameters-title">Parameters</h4>
@@ -187,11 +183,7 @@
 					<aside class="tsd-sources">
 						<p>Inherited from <a href="node.html">Node</a>.<a href="node.html#activation">activation</a></p>
 						<ul>
-<<<<<<< HEAD
-							<li>Defined in <a href="https://github.com/raimannma/carrot/blob/132bf70/src/architecture/Node.ts#L72">src/architecture/Node.ts:72</a></li>
-=======
 							<li>Defined in <a href="https://github.com/liquidcarrot/carrot/blob/cec1af7/src/architecture/Node.ts#L72">src/architecture/Node.ts:72</a></li>
->>>>>>> 0e917a00
 						</ul>
 					</aside>
 					<div class="tsd-comment tsd-typography">
@@ -207,11 +199,7 @@
 					<aside class="tsd-sources">
 						<p>Inherited from <a href="node.html">Node</a>.<a href="node.html#bias">bias</a></p>
 						<ul>
-<<<<<<< HEAD
-							<li>Defined in <a href="https://github.com/raimannma/carrot/blob/132bf70/src/architecture/Node.ts#L48">src/architecture/Node.ts:48</a></li>
-=======
 							<li>Defined in <a href="https://github.com/liquidcarrot/carrot/blob/cec1af7/src/architecture/Node.ts#L48">src/architecture/Node.ts:48</a></li>
->>>>>>> 0e917a00
 						</ul>
 					</aside>
 					<div class="tsd-comment tsd-typography">
@@ -227,11 +215,7 @@
 					<aside class="tsd-sources">
 						<p>Inherited from <a href="node.html">Node</a>.<a href="node.html#deltabiasprevious">deltaBiasPrevious</a></p>
 						<ul>
-<<<<<<< HEAD
-							<li>Defined in <a href="https://github.com/raimannma/carrot/blob/132bf70/src/architecture/Node.ts#L64">src/architecture/Node.ts:64</a></li>
-=======
 							<li>Defined in <a href="https://github.com/liquidcarrot/carrot/blob/cec1af7/src/architecture/Node.ts#L64">src/architecture/Node.ts:64</a></li>
->>>>>>> 0e917a00
 						</ul>
 					</aside>
 					<div class="tsd-comment tsd-typography">
@@ -247,11 +231,7 @@
 					<aside class="tsd-sources">
 						<p>Inherited from <a href="node.html">Node</a>.<a href="node.html#deltabiastotal">deltaBiasTotal</a></p>
 						<ul>
-<<<<<<< HEAD
-							<li>Defined in <a href="https://github.com/raimannma/carrot/blob/132bf70/src/architecture/Node.ts#L68">src/architecture/Node.ts:68</a></li>
-=======
 							<li>Defined in <a href="https://github.com/liquidcarrot/carrot/blob/cec1af7/src/architecture/Node.ts#L68">src/architecture/Node.ts:68</a></li>
->>>>>>> 0e917a00
 						</ul>
 					</aside>
 					<div class="tsd-comment tsd-typography">
@@ -267,11 +247,7 @@
 					<aside class="tsd-sources">
 						<p>Inherited from <a href="node.html">Node</a>.<a href="node.html#derivativestate">derivativeState</a></p>
 						<ul>
-<<<<<<< HEAD
-							<li>Defined in <a href="https://github.com/raimannma/carrot/blob/132bf70/src/architecture/Node.ts#L60">src/architecture/Node.ts:60</a></li>
-=======
 							<li>Defined in <a href="https://github.com/liquidcarrot/carrot/blob/cec1af7/src/architecture/Node.ts#L60">src/architecture/Node.ts:60</a></li>
->>>>>>> 0e917a00
 						</ul>
 					</aside>
 					<div class="tsd-comment tsd-typography">
@@ -287,11 +263,7 @@
 					<aside class="tsd-sources">
 						<p>Inherited from <a href="node.html">Node</a>.<a href="node.html#errorgated">errorGated</a></p>
 						<ul>
-<<<<<<< HEAD
-							<li>Defined in <a href="https://github.com/raimannma/carrot/blob/132bf70/src/architecture/Node.ts#L92">src/architecture/Node.ts:92</a></li>
-=======
 							<li>Defined in <a href="https://github.com/liquidcarrot/carrot/blob/cec1af7/src/architecture/Node.ts#L92">src/architecture/Node.ts:92</a></li>
->>>>>>> 0e917a00
 						</ul>
 					</aside>
 					<div class="tsd-comment tsd-typography">
@@ -307,11 +279,7 @@
 					<aside class="tsd-sources">
 						<p>Inherited from <a href="node.html">Node</a>.<a href="node.html#errorprojected">errorProjected</a></p>
 						<ul>
-<<<<<<< HEAD
-							<li>Defined in <a href="https://github.com/raimannma/carrot/blob/132bf70/src/architecture/Node.ts#L88">src/architecture/Node.ts:88</a></li>
-=======
 							<li>Defined in <a href="https://github.com/liquidcarrot/carrot/blob/cec1af7/src/architecture/Node.ts#L88">src/architecture/Node.ts:88</a></li>
->>>>>>> 0e917a00
 						</ul>
 					</aside>
 					<div class="tsd-comment tsd-typography">
@@ -327,11 +295,7 @@
 					<aside class="tsd-sources">
 						<p>Inherited from <a href="node.html">Node</a>.<a href="node.html#errorresponsibility">errorResponsibility</a></p>
 						<ul>
-<<<<<<< HEAD
-							<li>Defined in <a href="https://github.com/raimannma/carrot/blob/132bf70/src/architecture/Node.ts#L84">src/architecture/Node.ts:84</a></li>
-=======
 							<li>Defined in <a href="https://github.com/liquidcarrot/carrot/blob/cec1af7/src/architecture/Node.ts#L84">src/architecture/Node.ts:84</a></li>
->>>>>>> 0e917a00
 						</ul>
 					</aside>
 					<div class="tsd-comment tsd-typography">
@@ -347,11 +311,7 @@
 					<aside class="tsd-sources">
 						<p>Inherited from <a href="node.html">Node</a>.<a href="node.html#gated">gated</a></p>
 						<ul>
-<<<<<<< HEAD
-							<li>Defined in <a href="https://github.com/raimannma/carrot/blob/132bf70/src/architecture/Node.ts#L40">src/architecture/Node.ts:40</a></li>
-=======
 							<li>Defined in <a href="https://github.com/liquidcarrot/carrot/blob/cec1af7/src/architecture/Node.ts#L40">src/architecture/Node.ts:40</a></li>
->>>>>>> 0e917a00
 						</ul>
 					</aside>
 					<div class="tsd-comment tsd-typography">
@@ -367,11 +327,7 @@
 					<aside class="tsd-sources">
 						<p>Inherited from <a href="node.html">Node</a>.<a href="node.html#incoming">incoming</a></p>
 						<ul>
-<<<<<<< HEAD
-							<li>Defined in <a href="https://github.com/raimannma/carrot/blob/132bf70/src/architecture/Node.ts#L32">src/architecture/Node.ts:32</a></li>
-=======
 							<li>Defined in <a href="https://github.com/liquidcarrot/carrot/blob/cec1af7/src/architecture/Node.ts#L32">src/architecture/Node.ts:32</a></li>
->>>>>>> 0e917a00
 						</ul>
 					</aside>
 					<div class="tsd-comment tsd-typography">
@@ -387,11 +343,7 @@
 					<aside class="tsd-sources">
 						<p>Inherited from <a href="node.html">Node</a>.<a href="node.html#index">index</a></p>
 						<ul>
-<<<<<<< HEAD
-							<li>Defined in <a href="https://github.com/raimannma/carrot/blob/132bf70/src/architecture/Node.ts#L56">src/architecture/Node.ts:56</a></li>
-=======
 							<li>Defined in <a href="https://github.com/liquidcarrot/carrot/blob/cec1af7/src/architecture/Node.ts#L56">src/architecture/Node.ts:56</a></li>
->>>>>>> 0e917a00
 						</ul>
 					</aside>
 					<div class="tsd-comment tsd-typography">
@@ -407,11 +359,7 @@
 					<aside class="tsd-sources">
 						<p>Inherited from <a href="node.html">Node</a>.<a href="node.html#mask">mask</a></p>
 						<ul>
-<<<<<<< HEAD
-							<li>Defined in <a href="https://github.com/raimannma/carrot/blob/132bf70/src/architecture/Node.ts#L28">src/architecture/Node.ts:28</a></li>
-=======
 							<li>Defined in <a href="https://github.com/liquidcarrot/carrot/blob/cec1af7/src/architecture/Node.ts#L28">src/architecture/Node.ts:28</a></li>
->>>>>>> 0e917a00
 						</ul>
 					</aside>
 					<div class="tsd-comment tsd-typography">
@@ -427,11 +375,7 @@
 					<aside class="tsd-sources">
 						<p>Inherited from <a href="node.html">Node</a>.<a href="node.html#old">old</a></p>
 						<ul>
-<<<<<<< HEAD
-							<li>Defined in <a href="https://github.com/raimannma/carrot/blob/132bf70/src/architecture/Node.ts#L80">src/architecture/Node.ts:80</a></li>
-=======
 							<li>Defined in <a href="https://github.com/liquidcarrot/carrot/blob/cec1af7/src/architecture/Node.ts#L80">src/architecture/Node.ts:80</a></li>
->>>>>>> 0e917a00
 						</ul>
 					</aside>
 					<div class="tsd-comment tsd-typography">
@@ -447,11 +391,7 @@
 					<aside class="tsd-sources">
 						<p>Inherited from <a href="node.html">Node</a>.<a href="node.html#outgoing">outgoing</a></p>
 						<ul>
-<<<<<<< HEAD
-							<li>Defined in <a href="https://github.com/raimannma/carrot/blob/132bf70/src/architecture/Node.ts#L36">src/architecture/Node.ts:36</a></li>
-=======
 							<li>Defined in <a href="https://github.com/liquidcarrot/carrot/blob/cec1af7/src/architecture/Node.ts#L36">src/architecture/Node.ts:36</a></li>
->>>>>>> 0e917a00
 						</ul>
 					</aside>
 					<div class="tsd-comment tsd-typography">
@@ -466,11 +406,7 @@
 					<div class="tsd-signature tsd-kind-icon">pooling<wbr>Type<span class="tsd-signature-symbol">:</span> <a href="../enums/poolnodetype.html" class="tsd-signature-type">PoolNodeType</a></div>
 					<aside class="tsd-sources">
 						<ul>
-<<<<<<< HEAD
-							<li>Defined in <a href="https://github.com/raimannma/carrot/blob/132bf70/src/architecture/Nodes/PoolNode.ts#L15">src/architecture/Nodes/PoolNode.ts:15</a></li>
-=======
 							<li>Defined in <a href="https://github.com/liquidcarrot/carrot/blob/cec1af7/src/architecture/Nodes/PoolNode.ts#L15">src/architecture/Nodes/PoolNode.ts:15</a></li>
->>>>>>> 0e917a00
 						</ul>
 					</aside>
 					<div class="tsd-comment tsd-typography">
@@ -485,11 +421,7 @@
 					<div class="tsd-signature tsd-kind-icon">receiving<wbr>Node<span class="tsd-signature-symbol">:</span> <a href="node.html" class="tsd-signature-type">Node</a><span class="tsd-signature-symbol"> | </span><span class="tsd-signature-type">null</span></div>
 					<aside class="tsd-sources">
 						<ul>
-<<<<<<< HEAD
-							<li>Defined in <a href="https://github.com/raimannma/carrot/blob/132bf70/src/architecture/Nodes/PoolNode.ts#L19">src/architecture/Nodes/PoolNode.ts:19</a></li>
-=======
 							<li>Defined in <a href="https://github.com/liquidcarrot/carrot/blob/cec1af7/src/architecture/Nodes/PoolNode.ts#L19">src/architecture/Nodes/PoolNode.ts:19</a></li>
->>>>>>> 0e917a00
 						</ul>
 					</aside>
 					<div class="tsd-comment tsd-typography">
@@ -505,11 +437,7 @@
 					<aside class="tsd-sources">
 						<p>Inherited from <a href="node.html">Node</a>.<a href="node.html#selfconnection">selfConnection</a></p>
 						<ul>
-<<<<<<< HEAD
-							<li>Defined in <a href="https://github.com/raimannma/carrot/blob/132bf70/src/architecture/Node.ts#L44">src/architecture/Node.ts:44</a></li>
-=======
 							<li>Defined in <a href="https://github.com/liquidcarrot/carrot/blob/cec1af7/src/architecture/Node.ts#L44">src/architecture/Node.ts:44</a></li>
->>>>>>> 0e917a00
 						</ul>
 					</aside>
 					<div class="tsd-comment tsd-typography">
@@ -525,11 +453,7 @@
 					<aside class="tsd-sources">
 						<p>Inherited from <a href="node.html">Node</a>.<a href="node.html#squash">squash</a></p>
 						<ul>
-<<<<<<< HEAD
-							<li>Defined in <a href="https://github.com/raimannma/carrot/blob/132bf70/src/architecture/Node.ts#L52">src/architecture/Node.ts:52</a></li>
-=======
 							<li>Defined in <a href="https://github.com/liquidcarrot/carrot/blob/cec1af7/src/architecture/Node.ts#L52">src/architecture/Node.ts:52</a></li>
->>>>>>> 0e917a00
 						</ul>
 					</aside>
 					<div class="tsd-comment tsd-typography">
@@ -545,11 +469,7 @@
 					<aside class="tsd-sources">
 						<p>Inherited from <a href="node.html">Node</a>.<a href="node.html#state">state</a></p>
 						<ul>
-<<<<<<< HEAD
-							<li>Defined in <a href="https://github.com/raimannma/carrot/blob/132bf70/src/architecture/Node.ts#L76">src/architecture/Node.ts:76</a></li>
-=======
 							<li>Defined in <a href="https://github.com/liquidcarrot/carrot/blob/cec1af7/src/architecture/Node.ts#L76">src/architecture/Node.ts:76</a></li>
->>>>>>> 0e917a00
 						</ul>
 					</aside>
 					<div class="tsd-comment tsd-typography">
@@ -565,11 +485,7 @@
 					<aside class="tsd-sources">
 						<p>Inherited from <a href="node.html">Node</a>.<a href="node.html#type">type</a></p>
 						<ul>
-<<<<<<< HEAD
-							<li>Defined in <a href="https://github.com/raimannma/carrot/blob/132bf70/src/architecture/Node.ts#L24">src/architecture/Node.ts:24</a></li>
-=======
 							<li>Defined in <a href="https://github.com/liquidcarrot/carrot/blob/cec1af7/src/architecture/Node.ts#L24">src/architecture/Node.ts:24</a></li>
->>>>>>> 0e917a00
 						</ul>
 					</aside>
 					<div class="tsd-comment tsd-typography">
@@ -592,11 +508,7 @@
 							<aside class="tsd-sources">
 								<p>Overrides <a href="constantnode.html">ConstantNode</a>.<a href="constantnode.html#activate">activate</a></p>
 								<ul>
-<<<<<<< HEAD
-									<li>Defined in <a href="https://github.com/raimannma/carrot/blob/132bf70/src/architecture/Nodes/PoolNode.ts#L49">src/architecture/Nodes/PoolNode.ts:49</a></li>
-=======
 									<li>Defined in <a href="https://github.com/liquidcarrot/carrot/blob/cec1af7/src/architecture/Nodes/PoolNode.ts#L49">src/architecture/Nodes/PoolNode.ts:49</a></li>
->>>>>>> 0e917a00
 								</ul>
 							</aside>
 							<div class="tsd-comment tsd-typography">
@@ -623,11 +535,7 @@
 								<p>Inherited from <a href="constantnode.html">ConstantNode</a>.<a href="constantnode.html#addgate">addGate</a></p>
 								<p>Overrides <a href="node.html">Node</a>.<a href="node.html#addgate">addGate</a></p>
 								<ul>
-<<<<<<< HEAD
-									<li>Defined in <a href="https://github.com/raimannma/carrot/blob/132bf70/src/architecture/Nodes/ConstantNode.ts#L91">src/architecture/Nodes/ConstantNode.ts:91</a></li>
-=======
 									<li>Defined in <a href="https://github.com/liquidcarrot/carrot/blob/cec1af7/src/architecture/Nodes/ConstantNode.ts#L91">src/architecture/Nodes/ConstantNode.ts:91</a></li>
->>>>>>> 0e917a00
 								</ul>
 							</aside>
 							<div class="tsd-comment tsd-typography">
@@ -650,11 +558,7 @@
 							<aside class="tsd-sources">
 								<p>Inherited from <a href="node.html">Node</a>.<a href="node.html#clear">clear</a></p>
 								<ul>
-<<<<<<< HEAD
-									<li>Defined in <a href="https://github.com/raimannma/carrot/blob/132bf70/src/architecture/Node.ts#L138">src/architecture/Node.ts:138</a></li>
-=======
 									<li>Defined in <a href="https://github.com/liquidcarrot/carrot/blob/cec1af7/src/architecture/Node.ts#L136">src/architecture/Node.ts:136</a></li>
->>>>>>> 0e917a00
 								</ul>
 							</aside>
 							<div class="tsd-comment tsd-typography">
@@ -678,11 +582,7 @@
 							<aside class="tsd-sources">
 								<p>Inherited from <a href="node.html">Node</a>.<a href="node.html#connect">connect</a></p>
 								<ul>
-<<<<<<< HEAD
-									<li>Defined in <a href="https://github.com/raimannma/carrot/blob/132bf70/src/architecture/Node.ts#L235">src/architecture/Node.ts:235</a></li>
-=======
 									<li>Defined in <a href="https://github.com/liquidcarrot/carrot/blob/cec1af7/src/architecture/Node.ts#L226">src/architecture/Node.ts:226</a></li>
->>>>>>> 0e917a00
 								</ul>
 							</aside>
 							<div class="tsd-comment tsd-typography">
@@ -726,11 +626,7 @@
 							<aside class="tsd-sources">
 								<p>Inherited from <a href="node.html">Node</a>.<a href="node.html#disconnect">disconnect</a></p>
 								<ul>
-<<<<<<< HEAD
-									<li>Defined in <a href="https://github.com/raimannma/carrot/blob/132bf70/src/architecture/Node.ts#L262">src/architecture/Node.ts:262</a></li>
-=======
 									<li>Defined in <a href="https://github.com/liquidcarrot/carrot/blob/cec1af7/src/architecture/Node.ts#L252">src/architecture/Node.ts:252</a></li>
->>>>>>> 0e917a00
 								</ul>
 							</aside>
 							<div class="tsd-comment tsd-typography">
@@ -765,11 +661,7 @@
 							<aside class="tsd-sources">
 								<p>Overrides <a href="constantnode.html">ConstantNode</a>.<a href="constantnode.html#fromjson">fromJSON</a></p>
 								<ul>
-<<<<<<< HEAD
-									<li>Defined in <a href="https://github.com/raimannma/carrot/blob/132bf70/src/architecture/Nodes/PoolNode.ts#L34">src/architecture/Nodes/PoolNode.ts:34</a></li>
-=======
 									<li>Defined in <a href="https://github.com/liquidcarrot/carrot/blob/cec1af7/src/architecture/Nodes/PoolNode.ts#L34">src/architecture/Nodes/PoolNode.ts:34</a></li>
->>>>>>> 0e917a00
 								</ul>
 							</aside>
 							<div class="tsd-comment tsd-typography">
@@ -802,11 +694,7 @@
 							<aside class="tsd-sources">
 								<p>Inherited from <a href="node.html">Node</a>.<a href="node.html#ishiddennode">isHiddenNode</a></p>
 								<ul>
-<<<<<<< HEAD
-									<li>Defined in <a href="https://github.com/raimannma/carrot/blob/132bf70/src/architecture/Node.ts#L491">src/architecture/Node.ts:491</a></li>
-=======
 									<li>Defined in <a href="https://github.com/liquidcarrot/carrot/blob/cec1af7/src/architecture/Node.ts#L476">src/architecture/Node.ts:476</a></li>
->>>>>>> 0e917a00
 								</ul>
 							</aside>
 							<div class="tsd-comment tsd-typography">
@@ -829,11 +717,7 @@
 							<aside class="tsd-sources">
 								<p>Inherited from <a href="node.html">Node</a>.<a href="node.html#isinputnode">isInputNode</a></p>
 								<ul>
-<<<<<<< HEAD
-									<li>Defined in <a href="https://github.com/raimannma/carrot/blob/132bf70/src/architecture/Node.ts#L483">src/architecture/Node.ts:483</a></li>
-=======
 									<li>Defined in <a href="https://github.com/liquidcarrot/carrot/blob/cec1af7/src/architecture/Node.ts#L469">src/architecture/Node.ts:469</a></li>
->>>>>>> 0e917a00
 								</ul>
 							</aside>
 							<div class="tsd-comment tsd-typography">
@@ -856,11 +740,7 @@
 							<aside class="tsd-sources">
 								<p>Inherited from <a href="node.html">Node</a>.<a href="node.html#isoutputnode">isOutputNode</a></p>
 								<ul>
-<<<<<<< HEAD
-									<li>Defined in <a href="https://github.com/raimannma/carrot/blob/132bf70/src/architecture/Node.ts#L499">src/architecture/Node.ts:499</a></li>
-=======
 									<li>Defined in <a href="https://github.com/liquidcarrot/carrot/blob/cec1af7/src/architecture/Node.ts#L483">src/architecture/Node.ts:483</a></li>
->>>>>>> 0e917a00
 								</ul>
 							</aside>
 							<div class="tsd-comment tsd-typography">
@@ -883,11 +763,7 @@
 							<aside class="tsd-sources">
 								<p>Inherited from <a href="node.html">Node</a>.<a href="node.html#isprojectedby">isProjectedBy</a></p>
 								<ul>
-<<<<<<< HEAD
-									<li>Defined in <a href="https://github.com/raimannma/carrot/blob/132bf70/src/architecture/Node.ts#L180">src/architecture/Node.ts:180</a></li>
-=======
 									<li>Defined in <a href="https://github.com/liquidcarrot/carrot/blob/cec1af7/src/architecture/Node.ts#L175">src/architecture/Node.ts:175</a></li>
->>>>>>> 0e917a00
 								</ul>
 							</aside>
 							<div class="tsd-comment tsd-typography">
@@ -920,11 +796,7 @@
 							<aside class="tsd-sources">
 								<p>Inherited from <a href="node.html">Node</a>.<a href="node.html#isprojectingto">isProjectingTo</a></p>
 								<ul>
-<<<<<<< HEAD
-									<li>Defined in <a href="https://github.com/raimannma/carrot/blob/132bf70/src/architecture/Node.ts#L196">src/architecture/Node.ts:196</a></li>
-=======
 									<li>Defined in <a href="https://github.com/liquidcarrot/carrot/blob/cec1af7/src/architecture/Node.ts#L190">src/architecture/Node.ts:190</a></li>
->>>>>>> 0e917a00
 								</ul>
 							</aside>
 							<div class="tsd-comment tsd-typography">
@@ -958,11 +830,7 @@
 								<p>Inherited from <a href="constantnode.html">ConstantNode</a>.<a href="constantnode.html#mutateactivation">mutateActivation</a></p>
 								<p>Overrides <a href="node.html">Node</a>.<a href="node.html#mutateactivation">mutateActivation</a></p>
 								<ul>
-<<<<<<< HEAD
-									<li>Defined in <a href="https://github.com/raimannma/carrot/blob/132bf70/src/architecture/Nodes/ConstantNode.ts#L84">src/architecture/Nodes/ConstantNode.ts:84</a></li>
-=======
 									<li>Defined in <a href="https://github.com/liquidcarrot/carrot/blob/cec1af7/src/architecture/Nodes/ConstantNode.ts#L84">src/architecture/Nodes/ConstantNode.ts:84</a></li>
->>>>>>> 0e917a00
 								</ul>
 							</aside>
 							<div class="tsd-comment tsd-typography">
@@ -986,11 +854,7 @@
 								<p>Inherited from <a href="constantnode.html">ConstantNode</a>.<a href="constantnode.html#mutatebias">mutateBias</a></p>
 								<p>Overrides <a href="node.html">Node</a>.<a href="node.html#mutatebias">mutateBias</a></p>
 								<ul>
-<<<<<<< HEAD
-									<li>Defined in <a href="https://github.com/raimannma/carrot/blob/132bf70/src/architecture/Nodes/ConstantNode.ts#L77">src/architecture/Nodes/ConstantNode.ts:77</a></li>
-=======
 									<li>Defined in <a href="https://github.com/liquidcarrot/carrot/blob/cec1af7/src/architecture/Nodes/ConstantNode.ts#L77">src/architecture/Nodes/ConstantNode.ts:77</a></li>
->>>>>>> 0e917a00
 								</ul>
 							</aside>
 							<div class="tsd-comment tsd-typography">
@@ -1013,11 +877,7 @@
 							<aside class="tsd-sources">
 								<p>Overrides <a href="constantnode.html">ConstantNode</a>.<a href="constantnode.html#propagate">propagate</a></p>
 								<ul>
-<<<<<<< HEAD
-									<li>Defined in <a href="https://github.com/raimannma/carrot/blob/132bf70/src/architecture/Nodes/PoolNode.ts#L88">src/architecture/Nodes/PoolNode.ts:88</a></li>
-=======
 									<li>Defined in <a href="https://github.com/liquidcarrot/carrot/blob/cec1af7/src/architecture/Nodes/PoolNode.ts#L88">src/architecture/Nodes/PoolNode.ts:88</a></li>
->>>>>>> 0e917a00
 								</ul>
 							</aside>
 							<div class="tsd-comment tsd-typography">
@@ -1084,11 +944,7 @@
 								<p>Inherited from <a href="constantnode.html">ConstantNode</a>.<a href="constantnode.html#removegate">removeGate</a></p>
 								<p>Overrides <a href="node.html">Node</a>.<a href="node.html#removegate">removeGate</a></p>
 								<ul>
-<<<<<<< HEAD
-									<li>Defined in <a href="https://github.com/raimannma/carrot/blob/132bf70/src/architecture/Nodes/ConstantNode.ts#L98">src/architecture/Nodes/ConstantNode.ts:98</a></li>
-=======
 									<li>Defined in <a href="https://github.com/liquidcarrot/carrot/blob/cec1af7/src/architecture/Nodes/ConstantNode.ts#L98">src/architecture/Nodes/ConstantNode.ts:98</a></li>
->>>>>>> 0e917a00
 								</ul>
 							</aside>
 							<div class="tsd-comment tsd-typography">
@@ -1111,11 +967,7 @@
 							<aside class="tsd-sources">
 								<p>Inherited from <a href="node.html">Node</a>.<a href="node.html#setactivationtype">setActivationType</a></p>
 								<ul>
-<<<<<<< HEAD
-									<li>Defined in <a href="https://github.com/raimannma/carrot/blob/132bf70/src/architecture/Node.ts#L520">src/architecture/Node.ts:520</a></li>
-=======
 									<li>Defined in <a href="https://github.com/liquidcarrot/carrot/blob/cec1af7/src/architecture/Node.ts#L502">src/architecture/Node.ts:502</a></li>
->>>>>>> 0e917a00
 								</ul>
 							</aside>
 							<div class="tsd-comment tsd-typography">
@@ -1148,11 +1000,7 @@
 								<p>Inherited from <a href="constantnode.html">ConstantNode</a>.<a href="constantnode.html#setbias">setBias</a></p>
 								<p>Overrides <a href="node.html">Node</a>.<a href="node.html#setbias">setBias</a></p>
 								<ul>
-<<<<<<< HEAD
-									<li>Defined in <a href="https://github.com/raimannma/carrot/blob/132bf70/src/architecture/Nodes/ConstantNode.ts#L105">src/architecture/Nodes/ConstantNode.ts:105</a></li>
-=======
 									<li>Defined in <a href="https://github.com/liquidcarrot/carrot/blob/cec1af7/src/architecture/Nodes/ConstantNode.ts#L105">src/architecture/Nodes/ConstantNode.ts:105</a></li>
->>>>>>> 0e917a00
 								</ul>
 							</aside>
 							<div class="tsd-comment tsd-typography">
@@ -1175,11 +1023,7 @@
 							<aside class="tsd-sources">
 								<p>Overrides <a href="constantnode.html">ConstantNode</a>.<a href="constantnode.html#tojson">toJSON</a></p>
 								<ul>
-<<<<<<< HEAD
-									<li>Defined in <a href="https://github.com/raimannma/carrot/blob/132bf70/src/architecture/Nodes/PoolNode.ts#L139">src/architecture/Nodes/PoolNode.ts:139</a></li>
-=======
 									<li>Defined in <a href="https://github.com/liquidcarrot/carrot/blob/cec1af7/src/architecture/Nodes/PoolNode.ts#L139">src/architecture/Nodes/PoolNode.ts:139</a></li>
->>>>>>> 0e917a00
 								</ul>
 							</aside>
 							<div class="tsd-comment tsd-typography">
