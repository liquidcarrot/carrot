<!doctype html>
<html class="default no-js">
<head>
	<meta charset="utf-8">
	<meta http-equiv="X-UA-Compatible" content="IE=edge">
	<title>Rate | Carrot - v0.4.0</title>
	<meta name="description" content="Documentation for Carrot - v0.4.0">
	<meta name="viewport" content="width=device-width, initial-scale=1">
	<link rel="stylesheet" href="../assets/css/main.css">
</head>
<body>
<header>
	<div class="tsd-page-toolbar">
		<div class="container">
			<div class="table-wrap">
				<div class="table-cell" id="tsd-search" data-index="../assets/js/search.json" data-base="..">
					<div class="field">
						<label for="tsd-search-field" class="tsd-widget search no-caption">Search</label>
						<input id="tsd-search-field" type="text" />
					</div>
					<ul class="results">
						<li class="state loading">Preparing search index...</li>
						<li class="state failure">The search index is not available</li>
					</ul>
					<a href="../index.html" class="title">Carrot - v0.4.0</a>
				</div>
				<div class="table-cell" id="tsd-widgets">
					<div id="tsd-filter">
						<a href="#" class="tsd-widget options no-caption" data-toggle="options">Options</a>
						<div class="tsd-filter-group">
							<div class="tsd-select" id="tsd-filter-visibility">
								<span class="tsd-select-label">All</span>
								<ul class="tsd-select-list">
									<li data-value="public">Public</li>
									<li data-value="protected">Public/Protected</li>
									<li data-value="private" class="selected">All</li>
								</ul>
							</div>
							<input type="checkbox" id="tsd-filter-inherited" checked />
							<label class="tsd-widget" for="tsd-filter-inherited">Inherited</label>
							<input type="checkbox" id="tsd-filter-externals" checked />
							<label class="tsd-widget" for="tsd-filter-externals">Externals</label>
							<input type="checkbox" id="tsd-filter-only-exported" />
							<label class="tsd-widget" for="tsd-filter-only-exported">Only exported</label>
						</div>
					</div>
					<a href="#" class="tsd-widget menu no-caption" data-toggle="menu">Menu</a>
				</div>
			</div>
		</div>
	</div>
	<div class="tsd-page-title">
		<div class="container">
			<ul class="tsd-breadcrumb">
				<li>
					<a href="../globals.html">Globals</a>
				</li>
				<li>
					<a href="rate.html">Rate</a>
				</li>
			</ul>
			<h1>Class Rate</h1>
		</div>
	</div>
</header>
<div class="container container-main">
	<div class="row">
		<div class="col-8 col-content">
			<section class="tsd-panel tsd-comment">
				<div class="tsd-comment tsd-typography">
					<div class="lead">
						<p>Built-in learning rate policies, which allow for a dynamic learning rate during neural network training.</p>
					</div>
					<dl class="tsd-comment-tags">
						<dt>see</dt>
						<dd><p><a href="https://towardsdatascience.com/understanding-learning-rates-and-how-it-improves-performance-in-deep-learning-d0d4059c1c10">Learning rates and how-to improve performance</a></p>
						</dd>
						<dt>see</dt>
						<dd><p><a href="https://stackoverflow.com/questions/30033096/what-is-lr-policy-in-caffe/30045244">Learning rate policy</a></p>
						</dd>
					</dl>
				</div>
			</section>
			<section class="tsd-panel tsd-hierarchy">
				<h3>Hierarchy</h3>
				<ul class="tsd-hierarchy">
					<li>
						<span class="target">Rate</span>
						<ul class="tsd-hierarchy">
							<li>
								<a href="fixedrate.html" class="tsd-signature-type">FixedRate</a>
							</li>
							<li>
								<a href="steprate.html" class="tsd-signature-type">StepRate</a>
							</li>
							<li>
								<a href="exponentialrate.html" class="tsd-signature-type">ExponentialRate</a>
							</li>
							<li>
								<a href="inverserate.html" class="tsd-signature-type">InverseRate</a>
							</li>
						</ul>
					</li>
				</ul>
			</section>
			<section class="tsd-panel-group tsd-index-group">
				<h2>Index</h2>
				<section class="tsd-panel tsd-index-panel">
					<div class="tsd-index-content">
						<section class="tsd-index-section ">
							<h3>Constructors</h3>
							<ul class="tsd-index-list">
								<li class="tsd-kind-constructor tsd-parent-kind-class"><a href="rate.html#constructor" class="tsd-kind-icon">constructor</a></li>
							</ul>
						</section>
						<section class="tsd-index-section tsd-is-private-protected">
							<h3>Properties</h3>
							<ul class="tsd-index-list">
								<li class="tsd-kind-property tsd-parent-kind-class tsd-is-protected"><a href="rate.html#baserate" class="tsd-kind-icon">base<wbr>Rate</a></li>
							</ul>
						</section>
						<section class="tsd-index-section ">
							<h3>Methods</h3>
							<ul class="tsd-index-list">
								<li class="tsd-kind-method tsd-parent-kind-class"><a href="rate.html#calc" class="tsd-kind-icon">calc</a></li>
							</ul>
						</section>
					</div>
				</section>
			</section>
			<section class="tsd-panel-group tsd-member-group ">
				<h2>Constructors</h2>
				<section class="tsd-panel tsd-member tsd-kind-constructor tsd-parent-kind-class">
					<a name="constructor" class="tsd-anchor"></a>
					<h3>constructor</h3>
					<ul class="tsd-signatures tsd-kind-constructor tsd-parent-kind-class">
						<li class="tsd-signature tsd-kind-icon">new <wbr>Rate<span class="tsd-signature-symbol">(</span>baseRate<span class="tsd-signature-symbol">: </span><span class="tsd-signature-type">number</span><span class="tsd-signature-symbol">)</span><span class="tsd-signature-symbol">: </span><a href="rate.html" class="tsd-signature-type">Rate</a></li>
					</ul>
					<ul class="tsd-descriptions">
						<li class="tsd-description">
							<aside class="tsd-sources">
								<ul>
<<<<<<< HEAD
									<li>Defined in <a href="https://github.com/raimannma/carrot/blob/132bf70/src/methods/Rate.ts#L12">src/methods/Rate.ts:12</a></li>
=======
									<li>Defined in <a href="https://github.com/liquidcarrot/carrot/blob/cec1af7/src/methods/Rate.ts#L12">src/methods/Rate.ts:12</a></li>
>>>>>>> 0e917a00
								</ul>
							</aside>
							<div class="tsd-comment tsd-typography">
								<div class="lead">
									<p>Constructs a rate policy</p>
								</div>
							</div>
							<h4 class="tsd-parameters-title">Parameters</h4>
							<ul class="tsd-parameters">
								<li>
									<h5>baseRate: <span class="tsd-signature-type">number</span></h5>
									<div class="tsd-comment tsd-typography">
										<div class="lead">
											<p>the rate at first iteration</p>
										</div>
									</div>
								</li>
							</ul>
							<h4 class="tsd-returns-title">Returns <a href="rate.html" class="tsd-signature-type">Rate</a></h4>
						</li>
					</ul>
				</section>
			</section>
			<section class="tsd-panel-group tsd-member-group tsd-is-private-protected">
				<h2>Properties</h2>
				<section class="tsd-panel tsd-member tsd-kind-property tsd-parent-kind-class tsd-is-protected">
					<a name="baserate" class="tsd-anchor"></a>
					<h3><span class="tsd-flag ts-flagProtected">Protected</span> <span class="tsd-flag ts-flagReadonly">Readonly</span> base<wbr>Rate</h3>
					<div class="tsd-signature tsd-kind-icon">base<wbr>Rate<span class="tsd-signature-symbol">:</span> <span class="tsd-signature-type">number</span></div>
					<aside class="tsd-sources">
						<ul>
<<<<<<< HEAD
							<li>Defined in <a href="https://github.com/raimannma/carrot/blob/132bf70/src/methods/Rate.ts#L12">src/methods/Rate.ts:12</a></li>
=======
							<li>Defined in <a href="https://github.com/liquidcarrot/carrot/blob/cec1af7/src/methods/Rate.ts#L12">src/methods/Rate.ts:12</a></li>
>>>>>>> 0e917a00
						</ul>
					</aside>
					<div class="tsd-comment tsd-typography">
						<div class="lead">
							<p>The rate at the first iteration.</p>
						</div>
					</div>
				</section>
			</section>
			<section class="tsd-panel-group tsd-member-group ">
				<h2>Methods</h2>
				<section class="tsd-panel tsd-member tsd-kind-method tsd-parent-kind-class">
					<a name="calc" class="tsd-anchor"></a>
					<h3><span class="tsd-flag ts-flagAbstract">Abstract</span> calc</h3>
					<ul class="tsd-signatures tsd-kind-method tsd-parent-kind-class">
						<li class="tsd-signature tsd-kind-icon">calc<span class="tsd-signature-symbol">(</span>iteration<span class="tsd-signature-symbol">: </span><span class="tsd-signature-type">number</span><span class="tsd-signature-symbol">)</span><span class="tsd-signature-symbol">: </span><span class="tsd-signature-type">number</span></li>
					</ul>
					<ul class="tsd-descriptions">
						<li class="tsd-description">
							<aside class="tsd-sources">
								<ul>
<<<<<<< HEAD
									<li>Defined in <a href="https://github.com/raimannma/carrot/blob/132bf70/src/methods/Rate.ts#L29">src/methods/Rate.ts:29</a></li>
=======
									<li>Defined in <a href="https://github.com/liquidcarrot/carrot/blob/cec1af7/src/methods/Rate.ts#L28">src/methods/Rate.ts:28</a></li>
>>>>>>> 0e917a00
								</ul>
							</aside>
							<div class="tsd-comment tsd-typography">
								<div class="lead">
									<p>Calculates the current training rate.</p>
								</div>
							</div>
							<h4 class="tsd-parameters-title">Parameters</h4>
							<ul class="tsd-parameters">
								<li>
									<h5>iteration: <span class="tsd-signature-type">number</span></h5>
									<div class="tsd-comment tsd-typography">
										<p>count</p>
									</div>
								</li>
							</ul>
							<h4 class="tsd-returns-title">Returns <span class="tsd-signature-type">number</span></h4>
							<p>the current training rate</p>
						</li>
					</ul>
				</section>
			</section>
		</div>
		<div class="col-4 col-menu menu-sticky-wrap menu-highlight">
			<nav class="tsd-navigation primary">
				<ul>
					<li class="globals  ">
						<a href="../globals.html"><em>Globals</em></a>
					</li>
				</ul>
			</nav>
			<nav class="tsd-navigation secondary menu-sticky">
				<ul class="before-current">
				</ul>
				<ul class="current">
					<li class="current tsd-kind-class">
						<a href="rate.html" class="tsd-kind-icon">Rate</a>
						<ul>
							<li class=" tsd-kind-constructor tsd-parent-kind-class">
								<a href="rate.html#constructor" class="tsd-kind-icon">constructor</a>
							</li>
							<li class=" tsd-kind-property tsd-parent-kind-class tsd-is-protected">
								<a href="rate.html#baserate" class="tsd-kind-icon">base<wbr>Rate</a>
							</li>
							<li class=" tsd-kind-method tsd-parent-kind-class">
								<a href="rate.html#calc" class="tsd-kind-icon">calc</a>
							</li>
						</ul>
					</li>
				</ul>
				<ul class="after-current">
				</ul>
			</nav>
		</div>
	</div>
</div>
<footer class="with-border-bottom">
	<div class="container">
		<h2>Legend</h2>
		<div class="tsd-legend-group">
			<ul class="tsd-legend">
				<li class="tsd-kind-constructor tsd-parent-kind-class"><span class="tsd-kind-icon">Constructor</span></li>
				<li class="tsd-kind-property tsd-parent-kind-class"><span class="tsd-kind-icon">Property</span></li>
				<li class="tsd-kind-method tsd-parent-kind-class"><span class="tsd-kind-icon">Method</span></li>
				<li class="tsd-kind-accessor tsd-parent-kind-class"><span class="tsd-kind-icon">Accessor</span></li>
			</ul>
			<ul class="tsd-legend">
				<li class="tsd-kind-constructor tsd-parent-kind-class tsd-is-inherited"><span class="tsd-kind-icon">Inherited constructor</span></li>
				<li class="tsd-kind-property tsd-parent-kind-class tsd-is-inherited"><span class="tsd-kind-icon">Inherited property</span></li>
				<li class="tsd-kind-method tsd-parent-kind-class tsd-is-inherited"><span class="tsd-kind-icon">Inherited method</span></li>
			</ul>
			<ul class="tsd-legend">
				<li class="tsd-kind-property tsd-parent-kind-class tsd-is-private"><span class="tsd-kind-icon">Private property</span></li>
				<li class="tsd-kind-method tsd-parent-kind-class tsd-is-private"><span class="tsd-kind-icon">Private method</span></li>
			</ul>
			<ul class="tsd-legend">
				<li class="tsd-kind-property tsd-parent-kind-interface"><span class="tsd-kind-icon">Property</span></li>
			</ul>
			<ul class="tsd-legend">
				<li class="tsd-kind-property tsd-parent-kind-class tsd-is-protected"><span class="tsd-kind-icon">Protected property</span></li>
			</ul>
			<ul class="tsd-legend">
				<li class="tsd-kind-method tsd-parent-kind-class tsd-is-static"><span class="tsd-kind-icon">Static method</span></li>
			</ul>
		</div>
	</div>
</footer>
<div class="container tsd-generator">
	<p>Generated using <a href="https://typedoc.org/" target="_blank">TypeDoc</a></p>
</div>
<div class="overlay"></div>
<script src="../assets/js/main.js"></script>
<script>if (location.protocol == 'file:') document.write('<script src="../assets/js/search.js"><' + '/script>');</script>
</body>
</html><|MERGE_RESOLUTION|>--- conflicted
+++ resolved
@@ -140,11 +140,7 @@
 						<li class="tsd-description">
 							<aside class="tsd-sources">
 								<ul>
-<<<<<<< HEAD
-									<li>Defined in <a href="https://github.com/raimannma/carrot/blob/132bf70/src/methods/Rate.ts#L12">src/methods/Rate.ts:12</a></li>
-=======
 									<li>Defined in <a href="https://github.com/liquidcarrot/carrot/blob/cec1af7/src/methods/Rate.ts#L12">src/methods/Rate.ts:12</a></li>
->>>>>>> 0e917a00
 								</ul>
 							</aside>
 							<div class="tsd-comment tsd-typography">
@@ -176,11 +172,7 @@
 					<div class="tsd-signature tsd-kind-icon">base<wbr>Rate<span class="tsd-signature-symbol">:</span> <span class="tsd-signature-type">number</span></div>
 					<aside class="tsd-sources">
 						<ul>
-<<<<<<< HEAD
-							<li>Defined in <a href="https://github.com/raimannma/carrot/blob/132bf70/src/methods/Rate.ts#L12">src/methods/Rate.ts:12</a></li>
-=======
 							<li>Defined in <a href="https://github.com/liquidcarrot/carrot/blob/cec1af7/src/methods/Rate.ts#L12">src/methods/Rate.ts:12</a></li>
->>>>>>> 0e917a00
 						</ul>
 					</aside>
 					<div class="tsd-comment tsd-typography">
@@ -202,11 +194,7 @@
 						<li class="tsd-description">
 							<aside class="tsd-sources">
 								<ul>
-<<<<<<< HEAD
-									<li>Defined in <a href="https://github.com/raimannma/carrot/blob/132bf70/src/methods/Rate.ts#L29">src/methods/Rate.ts:29</a></li>
-=======
 									<li>Defined in <a href="https://github.com/liquidcarrot/carrot/blob/cec1af7/src/methods/Rate.ts#L28">src/methods/Rate.ts:28</a></li>
->>>>>>> 0e917a00
 								</ul>
 							</aside>
 							<div class="tsd-comment tsd-typography">
