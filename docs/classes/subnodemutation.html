--- conflicted
+++ resolved
@@ -124,11 +124,7 @@
 						<li class="tsd-description">
 							<aside class="tsd-sources">
 								<ul>
-<<<<<<< HEAD
-									<li>Defined in <a href="https://github.com/raimannma/carrot/blob/132bf70/src/methods/Mutation.ts#L118">src/methods/Mutation.ts:118</a></li>
-=======
 									<li>Defined in <a href="https://github.com/liquidcarrot/carrot/blob/cec1af7/src/methods/Mutation.ts#L116">src/methods/Mutation.ts:116</a></li>
->>>>>>> 0e917a00
 								</ul>
 							</aside>
 							<h4 class="tsd-parameters-title">Parameters</h4>
@@ -150,11 +146,7 @@
 					<div class="tsd-signature tsd-kind-icon">keep<wbr>Gates<span class="tsd-signature-symbol">:</span> <span class="tsd-signature-type">boolean</span></div>
 					<aside class="tsd-sources">
 						<ul>
-<<<<<<< HEAD
-							<li>Defined in <a href="https://github.com/raimannma/carrot/blob/132bf70/src/methods/Mutation.ts#L118">src/methods/Mutation.ts:118</a></li>
-=======
 							<li>Defined in <a href="https://github.com/liquidcarrot/carrot/blob/cec1af7/src/methods/Mutation.ts#L116">src/methods/Mutation.ts:116</a></li>
->>>>>>> 0e917a00
 						</ul>
 					</aside>
 					<div class="tsd-comment tsd-typography">
@@ -177,11 +169,7 @@
 							<aside class="tsd-sources">
 								<p>Overrides <a href="mutation.html">Mutation</a>.<a href="mutation.html#mutate">mutate</a></p>
 								<ul>
-<<<<<<< HEAD
-									<li>Defined in <a href="https://github.com/raimannma/carrot/blob/132bf70/src/methods/Mutation.ts#L131">src/methods/Mutation.ts:131</a></li>
-=======
 									<li>Defined in <a href="https://github.com/liquidcarrot/carrot/blob/cec1af7/src/methods/Mutation.ts#L128">src/methods/Mutation.ts:128</a></li>
->>>>>>> 0e917a00
 								</ul>
 							</aside>
 							<div class="tsd-comment tsd-typography">
