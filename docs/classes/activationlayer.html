<!doctype html>
<html class="default no-js">
<head>
	<meta charset="utf-8">
	<meta http-equiv="X-UA-Compatible" content="IE=edge">
	<title>ActivationLayer | Carrot - v0.4.0</title>
	<meta name="description" content="Documentation for Carrot - v0.4.0">
	<meta name="viewport" content="width=device-width, initial-scale=1">
	<link rel="stylesheet" href="../assets/css/main.css">
</head>
<body>
<header>
	<div class="tsd-page-toolbar">
		<div class="container">
			<div class="table-wrap">
				<div class="table-cell" id="tsd-search" data-index="../assets/js/search.json" data-base="..">
					<div class="field">
						<label for="tsd-search-field" class="tsd-widget search no-caption">Search</label>
						<input id="tsd-search-field" type="text" />
					</div>
					<ul class="results">
						<li class="state loading">Preparing search index...</li>
						<li class="state failure">The search index is not available</li>
					</ul>
					<a href="../index.html" class="title">Carrot - v0.4.0</a>
				</div>
				<div class="table-cell" id="tsd-widgets">
					<div id="tsd-filter">
						<a href="#" class="tsd-widget options no-caption" data-toggle="options">Options</a>
						<div class="tsd-filter-group">
							<div class="tsd-select" id="tsd-filter-visibility">
								<span class="tsd-select-label">All</span>
								<ul class="tsd-select-list">
									<li data-value="public">Public</li>
									<li data-value="protected">Public/Protected</li>
									<li data-value="private" class="selected">All</li>
								</ul>
							</div>
							<input type="checkbox" id="tsd-filter-inherited" checked />
							<label class="tsd-widget" for="tsd-filter-inherited">Inherited</label>
							<input type="checkbox" id="tsd-filter-externals" checked />
							<label class="tsd-widget" for="tsd-filter-externals">Externals</label>
							<input type="checkbox" id="tsd-filter-only-exported" />
							<label class="tsd-widget" for="tsd-filter-only-exported">Only exported</label>
						</div>
					</div>
					<a href="#" class="tsd-widget menu no-caption" data-toggle="menu">Menu</a>
				</div>
			</div>
		</div>
	</div>
	<div class="tsd-page-title">
		<div class="container">
			<ul class="tsd-breadcrumb">
				<li>
					<a href="../globals.html">Globals</a>
				</li>
				<li>
					<a href="activationlayer.html">ActivationLayer</a>
				</li>
			</ul>
			<h1>Class ActivationLayer</h1>
		</div>
	</div>
</header>
<div class="container container-main">
	<div class="row">
		<div class="col-8 col-content">
			<section class="tsd-panel tsd-comment">
				<div class="tsd-comment tsd-typography">
					<div class="lead">
						<p>Activation layer</p>
					</div>
				</div>
			</section>
			<section class="tsd-panel tsd-hierarchy">
				<h3>Hierarchy</h3>
				<ul class="tsd-hierarchy">
					<li>
						<a href="layer.html" class="tsd-signature-type">Layer</a>
						<ul class="tsd-hierarchy">
							<li>
								<span class="target">ActivationLayer</span>
							</li>
						</ul>
					</li>
				</ul>
			</section>
			<section class="tsd-panel-group tsd-index-group">
				<h2>Index</h2>
				<section class="tsd-panel tsd-index-panel">
					<div class="tsd-index-content">
						<section class="tsd-index-section ">
							<h3>Constructors</h3>
							<ul class="tsd-index-list">
								<li class="tsd-kind-constructor tsd-parent-kind-class tsd-is-overwrite"><a href="activationlayer.html#constructor" class="tsd-kind-icon">constructor</a></li>
							</ul>
						</section>
						<section class="tsd-index-section tsd-is-inherited">
							<h3>Properties</h3>
							<ul class="tsd-index-list">
								<li class="tsd-kind-property tsd-parent-kind-class tsd-is-inherited"><a href="activationlayer.html#connections" class="tsd-kind-icon">connections</a></li>
								<li class="tsd-kind-property tsd-parent-kind-class tsd-is-inherited"><a href="activationlayer.html#gates" class="tsd-kind-icon">gates</a></li>
								<li class="tsd-kind-property tsd-parent-kind-class tsd-is-inherited"><a href="activationlayer.html#inputnodes" class="tsd-kind-icon">input<wbr>Nodes</a></li>
								<li class="tsd-kind-property tsd-parent-kind-class tsd-is-inherited"><a href="activationlayer.html#nodes" class="tsd-kind-icon">nodes</a></li>
								<li class="tsd-kind-property tsd-parent-kind-class tsd-is-inherited"><a href="activationlayer.html#outputnodes" class="tsd-kind-icon">output<wbr>Nodes</a></li>
								<li class="tsd-kind-property tsd-parent-kind-class tsd-is-inherited"><a href="activationlayer.html#outputsize" class="tsd-kind-icon">output<wbr>Size</a></li>
							</ul>
						</section>
						<section class="tsd-index-section ">
							<h3>Methods</h3>
							<ul class="tsd-index-list">
								<li class="tsd-kind-method tsd-parent-kind-class tsd-is-overwrite"><a href="activationlayer.html#connectiontypeisallowed" class="tsd-kind-icon">connection<wbr>Typeis<wbr>Allowed</a></li>
								<li class="tsd-kind-method tsd-parent-kind-class tsd-is-overwrite"><a href="activationlayer.html#getdefaultincomingconnectiontype" class="tsd-kind-icon">get<wbr>Default<wbr>Incoming<wbr>Connection<wbr>Type</a></li>
								<li class="tsd-kind-method tsd-parent-kind-class tsd-is-inherited tsd-is-static"><a href="activationlayer.html#connect" class="tsd-kind-icon">connect</a></li>
								<li class="tsd-kind-method tsd-parent-kind-class tsd-is-inherited tsd-is-static"><a href="activationlayer.html#gate" class="tsd-kind-icon">gate</a></li>
							</ul>
						</section>
					</div>
				</section>
			</section>
			<section class="tsd-panel-group tsd-member-group ">
				<h2>Constructors</h2>
				<section class="tsd-panel tsd-member tsd-kind-constructor tsd-parent-kind-class tsd-is-overwrite">
					<a name="constructor" class="tsd-anchor"></a>
					<h3>constructor</h3>
					<ul class="tsd-signatures tsd-kind-constructor tsd-parent-kind-class tsd-is-overwrite">
						<li class="tsd-signature tsd-kind-icon">new <wbr>Activation<wbr>Layer<span class="tsd-signature-symbol">(</span>outputSize<span class="tsd-signature-symbol">: </span><span class="tsd-signature-type">number</span>, options<span class="tsd-signature-symbol">?: </span><span class="tsd-signature-symbol">{ </span>activation<span class="tsd-signature-symbol">?: </span><span class="tsd-signature-type">ActivationType</span><span class="tsd-signature-symbol"> }</span><span class="tsd-signature-symbol">)</span><span class="tsd-signature-symbol">: </span><a href="activationlayer.html" class="tsd-signature-type">ActivationLayer</a></li>
					</ul>
					<ul class="tsd-descriptions">
						<li class="tsd-description">
							<aside class="tsd-sources">
								<p>Overrides <a href="layer.html">Layer</a>.<a href="layer.html#constructor">constructor</a></p>
								<ul>
<<<<<<< HEAD
									<li>Defined in <a href="https://github.com/raimannma/carrot/blob/132bf70/src/architecture/Layers/CoreLayers/ActivationLayer.ts#L9">src/architecture/Layers/CoreLayers/ActivationLayer.ts:9</a></li>
=======
									<li>Defined in <a href="https://github.com/liquidcarrot/carrot/blob/cec1af7/src/architecture/Layers/CoreLayers/ActivationLayer.ts#L9">src/architecture/Layers/CoreLayers/ActivationLayer.ts:9</a></li>
>>>>>>> 0e917a00
								</ul>
							</aside>
							<h4 class="tsd-parameters-title">Parameters</h4>
							<ul class="tsd-parameters">
								<li>
									<h5>outputSize: <span class="tsd-signature-type">number</span></h5>
								</li>
								<li>
									<h5><span class="tsd-flag ts-flagDefault value">Default value</span> options: <span class="tsd-signature-symbol">{ </span>activation<span class="tsd-signature-symbol">?: </span><span class="tsd-signature-type">ActivationType</span><span class="tsd-signature-symbol"> }</span><span class="tsd-signature-symbol"> = {}</span></h5>
									<ul class="tsd-parameters">
										<li class="tsd-parameter">
											<h5><span class="tsd-flag ts-flagOptional">Optional</span> activation<span class="tsd-signature-symbol">?: </span><span class="tsd-signature-type">ActivationType</span></h5>
											<div class="tsd-comment tsd-typography">
												<div class="lead">
													<p>The activation type for the output nodes of this layer.</p>
												</div>
											</div>
										</li>
									</ul>
								</li>
							</ul>
							<h4 class="tsd-returns-title">Returns <a href="activationlayer.html" class="tsd-signature-type">ActivationLayer</a></h4>
						</li>
					</ul>
				</section>
			</section>
			<section class="tsd-panel-group tsd-member-group tsd-is-inherited">
				<h2>Properties</h2>
				<section class="tsd-panel tsd-member tsd-kind-property tsd-parent-kind-class tsd-is-inherited">
					<a name="connections" class="tsd-anchor"></a>
					<h3><span class="tsd-flag ts-flagReadonly">Readonly</span> connections</h3>
					<div class="tsd-signature tsd-kind-icon">connections<span class="tsd-signature-symbol">:</span> <a href="connection.html" class="tsd-signature-type">Connection</a><span class="tsd-signature-symbol">[]</span></div>
					<aside class="tsd-sources">
						<p>Inherited from <a href="layer.html">Layer</a>.<a href="layer.html#connections">connections</a></p>
						<ul>
<<<<<<< HEAD
							<li>Defined in <a href="https://github.com/raimannma/carrot/blob/132bf70/src/architecture/Layers/Layer.ts#L29">src/architecture/Layers/Layer.ts:29</a></li>
=======
							<li>Defined in <a href="https://github.com/liquidcarrot/carrot/blob/cec1af7/src/architecture/Layers/Layer.ts#L29">src/architecture/Layers/Layer.ts:29</a></li>
>>>>>>> 0e917a00
						</ul>
					</aside>
					<div class="tsd-comment tsd-typography">
						<div class="lead">
							<p>All connections in this layer.</p>
						</div>
					</div>
				</section>
				<section class="tsd-panel tsd-member tsd-kind-property tsd-parent-kind-class tsd-is-inherited">
					<a name="gates" class="tsd-anchor"></a>
					<h3><span class="tsd-flag ts-flagReadonly">Readonly</span> gates</h3>
					<div class="tsd-signature tsd-kind-icon">gates<span class="tsd-signature-symbol">:</span> <a href="connection.html" class="tsd-signature-type">Connection</a><span class="tsd-signature-symbol">[]</span></div>
					<aside class="tsd-sources">
						<p>Inherited from <a href="layer.html">Layer</a>.<a href="layer.html#gates">gates</a></p>
						<ul>
<<<<<<< HEAD
							<li>Defined in <a href="https://github.com/raimannma/carrot/blob/132bf70/src/architecture/Layers/Layer.ts#L33">src/architecture/Layers/Layer.ts:33</a></li>
=======
							<li>Defined in <a href="https://github.com/liquidcarrot/carrot/blob/cec1af7/src/architecture/Layers/Layer.ts#L33">src/architecture/Layers/Layer.ts:33</a></li>
>>>>>>> 0e917a00
						</ul>
					</aside>
					<div class="tsd-comment tsd-typography">
						<div class="lead">
							<p>All gates in this layer.</p>
						</div>
					</div>
				</section>
				<section class="tsd-panel tsd-member tsd-kind-property tsd-parent-kind-class tsd-is-inherited">
					<a name="inputnodes" class="tsd-anchor"></a>
					<h3><span class="tsd-flag ts-flagReadonly">Readonly</span> input<wbr>Nodes</h3>
					<div class="tsd-signature tsd-kind-icon">input<wbr>Nodes<span class="tsd-signature-symbol">:</span> <span class="tsd-signature-type">Set</span><span class="tsd-signature-symbol">&lt;</span><a href="node.html" class="tsd-signature-type">Node</a><span class="tsd-signature-symbol">&gt;</span></div>
					<aside class="tsd-sources">
						<p>Inherited from <a href="layer.html">Layer</a>.<a href="layer.html#inputnodes">inputNodes</a></p>
						<ul>
<<<<<<< HEAD
							<li>Defined in <a href="https://github.com/raimannma/carrot/blob/132bf70/src/architecture/Layers/Layer.ts#L17">src/architecture/Layers/Layer.ts:17</a></li>
=======
							<li>Defined in <a href="https://github.com/liquidcarrot/carrot/blob/cec1af7/src/architecture/Layers/Layer.ts#L17">src/architecture/Layers/Layer.ts:17</a></li>
>>>>>>> 0e917a00
						</ul>
					</aside>
					<div class="tsd-comment tsd-typography">
						<div class="lead">
							<p>The nodes which gets connected to the previous layer.</p>
						</div>
					</div>
				</section>
				<section class="tsd-panel tsd-member tsd-kind-property tsd-parent-kind-class tsd-is-inherited">
					<a name="nodes" class="tsd-anchor"></a>
					<h3><span class="tsd-flag ts-flagReadonly">Readonly</span> nodes</h3>
					<div class="tsd-signature tsd-kind-icon">nodes<span class="tsd-signature-symbol">:</span> <a href="node.html" class="tsd-signature-type">Node</a><span class="tsd-signature-symbol">[]</span></div>
					<aside class="tsd-sources">
						<p>Inherited from <a href="layer.html">Layer</a>.<a href="layer.html#nodes">nodes</a></p>
						<ul>
<<<<<<< HEAD
							<li>Defined in <a href="https://github.com/raimannma/carrot/blob/132bf70/src/architecture/Layers/Layer.ts#L25">src/architecture/Layers/Layer.ts:25</a></li>
=======
							<li>Defined in <a href="https://github.com/liquidcarrot/carrot/blob/cec1af7/src/architecture/Layers/Layer.ts#L25">src/architecture/Layers/Layer.ts:25</a></li>
>>>>>>> 0e917a00
						</ul>
					</aside>
					<div class="tsd-comment tsd-typography">
						<div class="lead">
							<p>All nodes in this layer.</p>
						</div>
					</div>
				</section>
				<section class="tsd-panel tsd-member tsd-kind-property tsd-parent-kind-class tsd-is-inherited">
					<a name="outputnodes" class="tsd-anchor"></a>
					<h3>output<wbr>Nodes</h3>
					<div class="tsd-signature tsd-kind-icon">output<wbr>Nodes<span class="tsd-signature-symbol">:</span> <span class="tsd-signature-type">Set</span><span class="tsd-signature-symbol">&lt;</span><a href="node.html" class="tsd-signature-type">Node</a><span class="tsd-signature-symbol">&gt;</span></div>
					<aside class="tsd-sources">
						<p>Inherited from <a href="layer.html">Layer</a>.<a href="layer.html#outputnodes">outputNodes</a></p>
						<ul>
<<<<<<< HEAD
							<li>Defined in <a href="https://github.com/raimannma/carrot/blob/132bf70/src/architecture/Layers/Layer.ts#L21">src/architecture/Layers/Layer.ts:21</a></li>
=======
							<li>Defined in <a href="https://github.com/liquidcarrot/carrot/blob/cec1af7/src/architecture/Layers/Layer.ts#L21">src/architecture/Layers/Layer.ts:21</a></li>
>>>>>>> 0e917a00
						</ul>
					</aside>
					<div class="tsd-comment tsd-typography">
						<div class="lead">
							<p>The nodes which gets connected to the next layer.</p>
						</div>
					</div>
				</section>
				<section class="tsd-panel tsd-member tsd-kind-property tsd-parent-kind-class tsd-is-inherited">
					<a name="outputsize" class="tsd-anchor"></a>
					<h3><span class="tsd-flag ts-flagReadonly">Readonly</span> output<wbr>Size</h3>
					<div class="tsd-signature tsd-kind-icon">output<wbr>Size<span class="tsd-signature-symbol">:</span> <span class="tsd-signature-type">number</span></div>
					<aside class="tsd-sources">
						<p>Inherited from <a href="layer.html">Layer</a>.<a href="layer.html#outputsize">outputSize</a></p>
						<ul>
<<<<<<< HEAD
							<li>Defined in <a href="https://github.com/raimannma/carrot/blob/132bf70/src/architecture/Layers/Layer.ts#L13">src/architecture/Layers/Layer.ts:13</a></li>
=======
							<li>Defined in <a href="https://github.com/liquidcarrot/carrot/blob/cec1af7/src/architecture/Layers/Layer.ts#L13">src/architecture/Layers/Layer.ts:13</a></li>
>>>>>>> 0e917a00
						</ul>
					</aside>
					<div class="tsd-comment tsd-typography">
						<div class="lead">
							<p>The output size of the layer.</p>
						</div>
					</div>
				</section>
			</section>
			<section class="tsd-panel-group tsd-member-group ">
				<h2>Methods</h2>
				<section class="tsd-panel tsd-member tsd-kind-method tsd-parent-kind-class tsd-is-overwrite">
					<a name="connectiontypeisallowed" class="tsd-anchor"></a>
					<h3>connection<wbr>Typeis<wbr>Allowed</h3>
					<ul class="tsd-signatures tsd-kind-method tsd-parent-kind-class tsd-is-overwrite">
						<li class="tsd-signature tsd-kind-icon">connection<wbr>Typeis<wbr>Allowed<span class="tsd-signature-symbol">(</span>type<span class="tsd-signature-symbol">: </span><a href="../enums/connectiontype.html" class="tsd-signature-type">ConnectionType</a><span class="tsd-signature-symbol">)</span><span class="tsd-signature-symbol">: </span><span class="tsd-signature-type">boolean</span></li>
					</ul>
					<ul class="tsd-descriptions">
						<li class="tsd-description">
							<aside class="tsd-sources">
								<p>Overrides <a href="layer.html">Layer</a>.<a href="layer.html#connectiontypeisallowed">connectionTypeisAllowed</a></p>
								<ul>
<<<<<<< HEAD
									<li>Defined in <a href="https://github.com/raimannma/carrot/blob/132bf70/src/architecture/Layers/CoreLayers/ActivationLayer.ts#L36">src/architecture/Layers/CoreLayers/ActivationLayer.ts:36</a></li>
=======
									<li>Defined in <a href="https://github.com/liquidcarrot/carrot/blob/cec1af7/src/architecture/Layers/CoreLayers/ActivationLayer.ts#L36">src/architecture/Layers/CoreLayers/ActivationLayer.ts:36</a></li>
>>>>>>> 0e917a00
								</ul>
							</aside>
							<div class="tsd-comment tsd-typography">
								<div class="lead">
									<p>Checks if a given connection type is allowed on this layer.</p>
								</div>
							</div>
							<h4 class="tsd-parameters-title">Parameters</h4>
							<ul class="tsd-parameters">
								<li>
									<h5>type: <a href="../enums/connectiontype.html" class="tsd-signature-type">ConnectionType</a></h5>
									<div class="tsd-comment tsd-typography">
										<p>the type to check</p>
									</div>
								</li>
							</ul>
							<h4 class="tsd-returns-title">Returns <span class="tsd-signature-type">boolean</span></h4>
							<p>Is this connection type allowed?</p>
						</li>
					</ul>
				</section>
				<section class="tsd-panel tsd-member tsd-kind-method tsd-parent-kind-class tsd-is-overwrite">
					<a name="getdefaultincomingconnectiontype" class="tsd-anchor"></a>
					<h3>get<wbr>Default<wbr>Incoming<wbr>Connection<wbr>Type</h3>
					<ul class="tsd-signatures tsd-kind-method tsd-parent-kind-class tsd-is-overwrite">
						<li class="tsd-signature tsd-kind-icon">get<wbr>Default<wbr>Incoming<wbr>Connection<wbr>Type<span class="tsd-signature-symbol">(</span><span class="tsd-signature-symbol">)</span><span class="tsd-signature-symbol">: </span><a href="../enums/connectiontype.html" class="tsd-signature-type">ConnectionType</a></li>
					</ul>
					<ul class="tsd-descriptions">
						<li class="tsd-description">
							<aside class="tsd-sources">
								<p>Overrides <a href="layer.html">Layer</a>.<a href="layer.html#getdefaultincomingconnectiontype">getDefaultIncomingConnectionType</a></p>
								<ul>
<<<<<<< HEAD
									<li>Defined in <a href="https://github.com/raimannma/carrot/blob/132bf70/src/architecture/Layers/CoreLayers/ActivationLayer.ts#L45">src/architecture/Layers/CoreLayers/ActivationLayer.ts:45</a></li>
=======
									<li>Defined in <a href="https://github.com/liquidcarrot/carrot/blob/cec1af7/src/architecture/Layers/CoreLayers/ActivationLayer.ts#L45">src/architecture/Layers/CoreLayers/ActivationLayer.ts:45</a></li>
>>>>>>> 0e917a00
								</ul>
							</aside>
							<div class="tsd-comment tsd-typography">
								<div class="lead">
									<p>Gets the default connection type for a incoming connection to this layer.</p>
								</div>
							</div>
							<h4 class="tsd-returns-title">Returns <a href="../enums/connectiontype.html" class="tsd-signature-type">ConnectionType</a></h4>
							<p>the default incoming connection</p>
						</li>
					</ul>
				</section>
				<section class="tsd-panel tsd-member tsd-kind-method tsd-parent-kind-class tsd-is-inherited tsd-is-static">
					<a name="connect" class="tsd-anchor"></a>
					<h3><span class="tsd-flag ts-flagStatic">Static</span> connect</h3>
					<ul class="tsd-signatures tsd-kind-method tsd-parent-kind-class tsd-is-inherited tsd-is-static">
						<li class="tsd-signature tsd-kind-icon">connect<span class="tsd-signature-symbol">(</span>from<span class="tsd-signature-symbol">: </span><a href="layer.html" class="tsd-signature-type">Layer</a><span class="tsd-signature-symbol"> | </span><span class="tsd-signature-type">Set</span><span class="tsd-signature-symbol">&lt;</span><a href="node.html" class="tsd-signature-type">Node</a><span class="tsd-signature-symbol">&gt;</span><span class="tsd-signature-symbol"> | </span><a href="node.html" class="tsd-signature-type">Node</a><span class="tsd-signature-symbol">[]</span>, to<span class="tsd-signature-symbol">: </span><a href="layer.html" class="tsd-signature-type">Layer</a><span class="tsd-signature-symbol"> | </span><span class="tsd-signature-type">Set</span><span class="tsd-signature-symbol">&lt;</span><a href="node.html" class="tsd-signature-type">Node</a><span class="tsd-signature-symbol">&gt;</span><span class="tsd-signature-symbol"> | </span><a href="node.html" class="tsd-signature-type">Node</a><span class="tsd-signature-symbol">[]</span>, connectionType<span class="tsd-signature-symbol">?: </span><a href="../enums/connectiontype.html" class="tsd-signature-type">ConnectionType</a>, weight<span class="tsd-signature-symbol">?: </span><span class="tsd-signature-type">number</span><span class="tsd-signature-symbol">)</span><span class="tsd-signature-symbol">: </span><a href="connection.html" class="tsd-signature-type">Connection</a><span class="tsd-signature-symbol">[]</span></li>
					</ul>
					<ul class="tsd-descriptions">
						<li class="tsd-description">
							<aside class="tsd-sources">
								<p>Inherited from <a href="layer.html">Layer</a>.<a href="layer.html#connect">connect</a></p>
								<ul>
<<<<<<< HEAD
									<li>Defined in <a href="https://github.com/raimannma/carrot/blob/132bf70/src/architecture/Layers/Layer.ts#L55">src/architecture/Layers/Layer.ts:55</a></li>
=======
									<li>Defined in <a href="https://github.com/liquidcarrot/carrot/blob/cec1af7/src/architecture/Layers/Layer.ts#L55">src/architecture/Layers/Layer.ts:55</a></li>
>>>>>>> 0e917a00
								</ul>
							</aside>
							<div class="tsd-comment tsd-typography">
								<div class="lead">
									<p>Connect two Layers or sets of Nodes.</p>
								</div>
							</div>
							<h4 class="tsd-parameters-title">Parameters</h4>
							<ul class="tsd-parameters">
								<li>
									<h5>from: <a href="layer.html" class="tsd-signature-type">Layer</a><span class="tsd-signature-symbol"> | </span><span class="tsd-signature-type">Set</span><span class="tsd-signature-symbol">&lt;</span><a href="node.html" class="tsd-signature-type">Node</a><span class="tsd-signature-symbol">&gt;</span><span class="tsd-signature-symbol"> | </span><a href="node.html" class="tsd-signature-type">Node</a><span class="tsd-signature-symbol">[]</span></h5>
									<div class="tsd-comment tsd-typography">
										<p>origin Nodes / Layer</p>
									</div>
								</li>
								<li>
									<h5>to: <a href="layer.html" class="tsd-signature-type">Layer</a><span class="tsd-signature-symbol"> | </span><span class="tsd-signature-type">Set</span><span class="tsd-signature-symbol">&lt;</span><a href="node.html" class="tsd-signature-type">Node</a><span class="tsd-signature-symbol">&gt;</span><span class="tsd-signature-symbol"> | </span><a href="node.html" class="tsd-signature-type">Node</a><span class="tsd-signature-symbol">[]</span></h5>
									<div class="tsd-comment tsd-typography">
										<p>destination Nodes / Layer</p>
									</div>
								</li>
								<li>
									<h5><span class="tsd-flag ts-flagDefault value">Default value</span> connectionType: <a href="../enums/connectiontype.html" class="tsd-signature-type">ConnectionType</a><span class="tsd-signature-symbol"> = ConnectionType.ALL_TO_ALL</span></h5>
									<div class="tsd-comment tsd-typography">
										<p>The type of connection</p>
									</div>
								</li>
								<li>
									<h5><span class="tsd-flag ts-flagDefault value">Default value</span> weight: <span class="tsd-signature-type">number</span><span class="tsd-signature-symbol"> = 1</span></h5>
									<div class="tsd-comment tsd-typography">
										<p>the initial weights for all new connections</p>
									</div>
								</li>
							</ul>
							<h4 class="tsd-returns-title">Returns <a href="connection.html" class="tsd-signature-type">Connection</a><span class="tsd-signature-symbol">[]</span></h4>
							<p>all created connections</p>
						</li>
					</ul>
				</section>
				<section class="tsd-panel tsd-member tsd-kind-method tsd-parent-kind-class tsd-is-inherited tsd-is-static">
					<a name="gate" class="tsd-anchor"></a>
					<h3><span class="tsd-flag ts-flagStatic">Static</span> gate</h3>
					<ul class="tsd-signatures tsd-kind-method tsd-parent-kind-class tsd-is-inherited tsd-is-static">
						<li class="tsd-signature tsd-kind-icon">gate<span class="tsd-signature-symbol">(</span>nodes<span class="tsd-signature-symbol">: </span><a href="node.html" class="tsd-signature-type">Node</a><span class="tsd-signature-symbol">[]</span>, connections<span class="tsd-signature-symbol">: </span><a href="connection.html" class="tsd-signature-type">Connection</a><span class="tsd-signature-symbol">[]</span>, gateType<span class="tsd-signature-symbol">: </span><a href="../enums/gatingtype.html" class="tsd-signature-type">GatingType</a><span class="tsd-signature-symbol">)</span><span class="tsd-signature-symbol">: </span><a href="connection.html" class="tsd-signature-type">Connection</a><span class="tsd-signature-symbol">[]</span></li>
					</ul>
					<ul class="tsd-descriptions">
						<li class="tsd-description">
							<aside class="tsd-sources">
								<p>Inherited from <a href="layer.html">Layer</a>.<a href="layer.html#gate">gate</a></p>
								<ul>
<<<<<<< HEAD
									<li>Defined in <a href="https://github.com/raimannma/carrot/blob/132bf70/src/architecture/Layers/Layer.ts#L102">src/architecture/Layers/Layer.ts:102</a></li>
=======
									<li>Defined in <a href="https://github.com/liquidcarrot/carrot/blob/cec1af7/src/architecture/Layers/Layer.ts#L102">src/architecture/Layers/Layer.ts:102</a></li>
>>>>>>> 0e917a00
								</ul>
							</aside>
							<div class="tsd-comment tsd-typography">
								<div class="lead">
									<p>Gate nodes and connections.</p>
								</div>
							</div>
							<h4 class="tsd-parameters-title">Parameters</h4>
							<ul class="tsd-parameters">
								<li>
									<h5>nodes: <a href="node.html" class="tsd-signature-type">Node</a><span class="tsd-signature-symbol">[]</span></h5>
									<div class="tsd-comment tsd-typography">
										<p>the nodes which function as gateNodes</p>
									</div>
								</li>
								<li>
									<h5>connections: <a href="connection.html" class="tsd-signature-type">Connection</a><span class="tsd-signature-symbol">[]</span></h5>
									<div class="tsd-comment tsd-typography">
										<p>the connections which will be gated</p>
									</div>
								</li>
								<li>
									<h5>gateType: <a href="../enums/gatingtype.html" class="tsd-signature-type">GatingType</a></h5>
									<div class="tsd-comment tsd-typography">
										<p>The type of gating</p>
									</div>
								</li>
							</ul>
							<h4 class="tsd-returns-title">Returns <a href="connection.html" class="tsd-signature-type">Connection</a><span class="tsd-signature-symbol">[]</span></h4>
							<p>all gated connections</p>
						</li>
					</ul>
				</section>
			</section>
		</div>
		<div class="col-4 col-menu menu-sticky-wrap menu-highlight">
			<nav class="tsd-navigation primary">
				<ul>
					<li class="globals  ">
						<a href="../globals.html"><em>Globals</em></a>
					</li>
				</ul>
			</nav>
			<nav class="tsd-navigation secondary menu-sticky">
				<ul class="before-current">
				</ul>
				<ul class="current">
					<li class="current tsd-kind-class">
						<a href="activationlayer.html" class="tsd-kind-icon">Activation<wbr>Layer</a>
						<ul>
							<li class=" tsd-kind-constructor tsd-parent-kind-class tsd-is-overwrite">
								<a href="activationlayer.html#constructor" class="tsd-kind-icon">constructor</a>
							</li>
							<li class=" tsd-kind-property tsd-parent-kind-class tsd-is-inherited">
								<a href="activationlayer.html#connections" class="tsd-kind-icon">connections</a>
							</li>
							<li class=" tsd-kind-property tsd-parent-kind-class tsd-is-inherited">
								<a href="activationlayer.html#gates" class="tsd-kind-icon">gates</a>
							</li>
							<li class=" tsd-kind-property tsd-parent-kind-class tsd-is-inherited">
								<a href="activationlayer.html#inputnodes" class="tsd-kind-icon">input<wbr>Nodes</a>
							</li>
							<li class=" tsd-kind-property tsd-parent-kind-class tsd-is-inherited">
								<a href="activationlayer.html#nodes" class="tsd-kind-icon">nodes</a>
							</li>
							<li class=" tsd-kind-property tsd-parent-kind-class tsd-is-inherited">
								<a href="activationlayer.html#outputnodes" class="tsd-kind-icon">output<wbr>Nodes</a>
							</li>
							<li class=" tsd-kind-property tsd-parent-kind-class tsd-is-inherited">
								<a href="activationlayer.html#outputsize" class="tsd-kind-icon">output<wbr>Size</a>
							</li>
							<li class=" tsd-kind-method tsd-parent-kind-class tsd-is-overwrite">
								<a href="activationlayer.html#connectiontypeisallowed" class="tsd-kind-icon">connection<wbr>Typeis<wbr>Allowed</a>
							</li>
							<li class=" tsd-kind-method tsd-parent-kind-class tsd-is-overwrite">
								<a href="activationlayer.html#getdefaultincomingconnectiontype" class="tsd-kind-icon">get<wbr>Default<wbr>Incoming<wbr>Connection<wbr>Type</a>
							</li>
							<li class=" tsd-kind-method tsd-parent-kind-class tsd-is-inherited tsd-is-static">
								<a href="activationlayer.html#connect" class="tsd-kind-icon">connect</a>
							</li>
							<li class=" tsd-kind-method tsd-parent-kind-class tsd-is-inherited tsd-is-static">
								<a href="activationlayer.html#gate" class="tsd-kind-icon">gate</a>
							</li>
						</ul>
					</li>
				</ul>
				<ul class="after-current">
				</ul>
			</nav>
		</div>
	</div>
</div>
<footer class="with-border-bottom">
	<div class="container">
		<h2>Legend</h2>
		<div class="tsd-legend-group">
			<ul class="tsd-legend">
				<li class="tsd-kind-constructor tsd-parent-kind-class"><span class="tsd-kind-icon">Constructor</span></li>
				<li class="tsd-kind-property tsd-parent-kind-class"><span class="tsd-kind-icon">Property</span></li>
				<li class="tsd-kind-method tsd-parent-kind-class"><span class="tsd-kind-icon">Method</span></li>
				<li class="tsd-kind-accessor tsd-parent-kind-class"><span class="tsd-kind-icon">Accessor</span></li>
			</ul>
			<ul class="tsd-legend">
				<li class="tsd-kind-constructor tsd-parent-kind-class tsd-is-inherited"><span class="tsd-kind-icon">Inherited constructor</span></li>
				<li class="tsd-kind-property tsd-parent-kind-class tsd-is-inherited"><span class="tsd-kind-icon">Inherited property</span></li>
				<li class="tsd-kind-method tsd-parent-kind-class tsd-is-inherited"><span class="tsd-kind-icon">Inherited method</span></li>
			</ul>
			<ul class="tsd-legend">
				<li class="tsd-kind-property tsd-parent-kind-class tsd-is-private"><span class="tsd-kind-icon">Private property</span></li>
				<li class="tsd-kind-method tsd-parent-kind-class tsd-is-private"><span class="tsd-kind-icon">Private method</span></li>
			</ul>
			<ul class="tsd-legend">
				<li class="tsd-kind-property tsd-parent-kind-interface"><span class="tsd-kind-icon">Property</span></li>
			</ul>
			<ul class="tsd-legend">
				<li class="tsd-kind-property tsd-parent-kind-class tsd-is-protected"><span class="tsd-kind-icon">Protected property</span></li>
			</ul>
			<ul class="tsd-legend">
				<li class="tsd-kind-method tsd-parent-kind-class tsd-is-static"><span class="tsd-kind-icon">Static method</span></li>
			</ul>
		</div>
	</div>
</footer>
<div class="container tsd-generator">
	<p>Generated using <a href="https://typedoc.org/" target="_blank">TypeDoc</a></p>
</div>
<div class="overlay"></div>
<script src="../assets/js/main.js"></script>
<script>if (location.protocol == 'file:') document.write('<script src="../assets/js/search.js"><' + '/script>');</script>
</body>
</html><|MERGE_RESOLUTION|>--- conflicted
+++ resolved
@@ -132,11 +132,7 @@
 							<aside class="tsd-sources">
 								<p>Overrides <a href="layer.html">Layer</a>.<a href="layer.html#constructor">constructor</a></p>
 								<ul>
-<<<<<<< HEAD
-									<li>Defined in <a href="https://github.com/raimannma/carrot/blob/132bf70/src/architecture/Layers/CoreLayers/ActivationLayer.ts#L9">src/architecture/Layers/CoreLayers/ActivationLayer.ts:9</a></li>
-=======
 									<li>Defined in <a href="https://github.com/liquidcarrot/carrot/blob/cec1af7/src/architecture/Layers/CoreLayers/ActivationLayer.ts#L9">src/architecture/Layers/CoreLayers/ActivationLayer.ts:9</a></li>
->>>>>>> 0e917a00
 								</ul>
 							</aside>
 							<h4 class="tsd-parameters-title">Parameters</h4>
@@ -172,11 +168,7 @@
 					<aside class="tsd-sources">
 						<p>Inherited from <a href="layer.html">Layer</a>.<a href="layer.html#connections">connections</a></p>
 						<ul>
-<<<<<<< HEAD
-							<li>Defined in <a href="https://github.com/raimannma/carrot/blob/132bf70/src/architecture/Layers/Layer.ts#L29">src/architecture/Layers/Layer.ts:29</a></li>
-=======
 							<li>Defined in <a href="https://github.com/liquidcarrot/carrot/blob/cec1af7/src/architecture/Layers/Layer.ts#L29">src/architecture/Layers/Layer.ts:29</a></li>
->>>>>>> 0e917a00
 						</ul>
 					</aside>
 					<div class="tsd-comment tsd-typography">
@@ -192,11 +184,7 @@
 					<aside class="tsd-sources">
 						<p>Inherited from <a href="layer.html">Layer</a>.<a href="layer.html#gates">gates</a></p>
 						<ul>
-<<<<<<< HEAD
-							<li>Defined in <a href="https://github.com/raimannma/carrot/blob/132bf70/src/architecture/Layers/Layer.ts#L33">src/architecture/Layers/Layer.ts:33</a></li>
-=======
 							<li>Defined in <a href="https://github.com/liquidcarrot/carrot/blob/cec1af7/src/architecture/Layers/Layer.ts#L33">src/architecture/Layers/Layer.ts:33</a></li>
->>>>>>> 0e917a00
 						</ul>
 					</aside>
 					<div class="tsd-comment tsd-typography">
@@ -212,11 +200,7 @@
 					<aside class="tsd-sources">
 						<p>Inherited from <a href="layer.html">Layer</a>.<a href="layer.html#inputnodes">inputNodes</a></p>
 						<ul>
-<<<<<<< HEAD
-							<li>Defined in <a href="https://github.com/raimannma/carrot/blob/132bf70/src/architecture/Layers/Layer.ts#L17">src/architecture/Layers/Layer.ts:17</a></li>
-=======
 							<li>Defined in <a href="https://github.com/liquidcarrot/carrot/blob/cec1af7/src/architecture/Layers/Layer.ts#L17">src/architecture/Layers/Layer.ts:17</a></li>
->>>>>>> 0e917a00
 						</ul>
 					</aside>
 					<div class="tsd-comment tsd-typography">
@@ -232,11 +216,7 @@
 					<aside class="tsd-sources">
 						<p>Inherited from <a href="layer.html">Layer</a>.<a href="layer.html#nodes">nodes</a></p>
 						<ul>
-<<<<<<< HEAD
-							<li>Defined in <a href="https://github.com/raimannma/carrot/blob/132bf70/src/architecture/Layers/Layer.ts#L25">src/architecture/Layers/Layer.ts:25</a></li>
-=======
 							<li>Defined in <a href="https://github.com/liquidcarrot/carrot/blob/cec1af7/src/architecture/Layers/Layer.ts#L25">src/architecture/Layers/Layer.ts:25</a></li>
->>>>>>> 0e917a00
 						</ul>
 					</aside>
 					<div class="tsd-comment tsd-typography">
@@ -252,11 +232,7 @@
 					<aside class="tsd-sources">
 						<p>Inherited from <a href="layer.html">Layer</a>.<a href="layer.html#outputnodes">outputNodes</a></p>
 						<ul>
-<<<<<<< HEAD
-							<li>Defined in <a href="https://github.com/raimannma/carrot/blob/132bf70/src/architecture/Layers/Layer.ts#L21">src/architecture/Layers/Layer.ts:21</a></li>
-=======
 							<li>Defined in <a href="https://github.com/liquidcarrot/carrot/blob/cec1af7/src/architecture/Layers/Layer.ts#L21">src/architecture/Layers/Layer.ts:21</a></li>
->>>>>>> 0e917a00
 						</ul>
 					</aside>
 					<div class="tsd-comment tsd-typography">
@@ -272,11 +248,7 @@
 					<aside class="tsd-sources">
 						<p>Inherited from <a href="layer.html">Layer</a>.<a href="layer.html#outputsize">outputSize</a></p>
 						<ul>
-<<<<<<< HEAD
-							<li>Defined in <a href="https://github.com/raimannma/carrot/blob/132bf70/src/architecture/Layers/Layer.ts#L13">src/architecture/Layers/Layer.ts:13</a></li>
-=======
 							<li>Defined in <a href="https://github.com/liquidcarrot/carrot/blob/cec1af7/src/architecture/Layers/Layer.ts#L13">src/architecture/Layers/Layer.ts:13</a></li>
->>>>>>> 0e917a00
 						</ul>
 					</aside>
 					<div class="tsd-comment tsd-typography">
@@ -299,11 +271,7 @@
 							<aside class="tsd-sources">
 								<p>Overrides <a href="layer.html">Layer</a>.<a href="layer.html#connectiontypeisallowed">connectionTypeisAllowed</a></p>
 								<ul>
-<<<<<<< HEAD
-									<li>Defined in <a href="https://github.com/raimannma/carrot/blob/132bf70/src/architecture/Layers/CoreLayers/ActivationLayer.ts#L36">src/architecture/Layers/CoreLayers/ActivationLayer.ts:36</a></li>
-=======
 									<li>Defined in <a href="https://github.com/liquidcarrot/carrot/blob/cec1af7/src/architecture/Layers/CoreLayers/ActivationLayer.ts#L36">src/architecture/Layers/CoreLayers/ActivationLayer.ts:36</a></li>
->>>>>>> 0e917a00
 								</ul>
 							</aside>
 							<div class="tsd-comment tsd-typography">
@@ -336,11 +304,7 @@
 							<aside class="tsd-sources">
 								<p>Overrides <a href="layer.html">Layer</a>.<a href="layer.html#getdefaultincomingconnectiontype">getDefaultIncomingConnectionType</a></p>
 								<ul>
-<<<<<<< HEAD
-									<li>Defined in <a href="https://github.com/raimannma/carrot/blob/132bf70/src/architecture/Layers/CoreLayers/ActivationLayer.ts#L45">src/architecture/Layers/CoreLayers/ActivationLayer.ts:45</a></li>
-=======
 									<li>Defined in <a href="https://github.com/liquidcarrot/carrot/blob/cec1af7/src/architecture/Layers/CoreLayers/ActivationLayer.ts#L45">src/architecture/Layers/CoreLayers/ActivationLayer.ts:45</a></li>
->>>>>>> 0e917a00
 								</ul>
 							</aside>
 							<div class="tsd-comment tsd-typography">
@@ -364,11 +328,7 @@
 							<aside class="tsd-sources">
 								<p>Inherited from <a href="layer.html">Layer</a>.<a href="layer.html#connect">connect</a></p>
 								<ul>
-<<<<<<< HEAD
-									<li>Defined in <a href="https://github.com/raimannma/carrot/blob/132bf70/src/architecture/Layers/Layer.ts#L55">src/architecture/Layers/Layer.ts:55</a></li>
-=======
 									<li>Defined in <a href="https://github.com/liquidcarrot/carrot/blob/cec1af7/src/architecture/Layers/Layer.ts#L55">src/architecture/Layers/Layer.ts:55</a></li>
->>>>>>> 0e917a00
 								</ul>
 							</aside>
 							<div class="tsd-comment tsd-typography">
@@ -419,11 +379,7 @@
 							<aside class="tsd-sources">
 								<p>Inherited from <a href="layer.html">Layer</a>.<a href="layer.html#gate">gate</a></p>
 								<ul>
-<<<<<<< HEAD
-									<li>Defined in <a href="https://github.com/raimannma/carrot/blob/132bf70/src/architecture/Layers/Layer.ts#L102">src/architecture/Layers/Layer.ts:102</a></li>
-=======
 									<li>Defined in <a href="https://github.com/liquidcarrot/carrot/blob/cec1af7/src/architecture/Layers/Layer.ts#L102">src/architecture/Layers/Layer.ts:102</a></li>
->>>>>>> 0e917a00
 								</ul>
 							</aside>
 							<div class="tsd-comment tsd-typography">
