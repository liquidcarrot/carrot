<!doctype html>
<html class="default no-js">
<head>
	<meta charset="utf-8">
	<meta http-equiv="X-UA-Compatible" content="IE=edge">
	<title>Mutation | Carrot - v0.4.0</title>
	<meta name="description" content="Documentation for Carrot - v0.4.0">
	<meta name="viewport" content="width=device-width, initial-scale=1">
	<link rel="stylesheet" href="../assets/css/main.css">
</head>
<body>
<header>
	<div class="tsd-page-toolbar">
		<div class="container">
			<div class="table-wrap">
				<div class="table-cell" id="tsd-search" data-index="../assets/js/search.json" data-base="..">
					<div class="field">
						<label for="tsd-search-field" class="tsd-widget search no-caption">Search</label>
						<input id="tsd-search-field" type="text" />
					</div>
					<ul class="results">
						<li class="state loading">Preparing search index...</li>
						<li class="state failure">The search index is not available</li>
					</ul>
					<a href="../index.html" class="title">Carrot - v0.4.0</a>
				</div>
				<div class="table-cell" id="tsd-widgets">
					<div id="tsd-filter">
						<a href="#" class="tsd-widget options no-caption" data-toggle="options">Options</a>
						<div class="tsd-filter-group">
							<div class="tsd-select" id="tsd-filter-visibility">
								<span class="tsd-select-label">All</span>
								<ul class="tsd-select-list">
									<li data-value="public">Public</li>
									<li data-value="protected">Public/Protected</li>
									<li data-value="private" class="selected">All</li>
								</ul>
							</div>
							<input type="checkbox" id="tsd-filter-inherited" checked />
							<label class="tsd-widget" for="tsd-filter-inherited">Inherited</label>
							<input type="checkbox" id="tsd-filter-externals" checked />
							<label class="tsd-widget" for="tsd-filter-externals">Externals</label>
							<input type="checkbox" id="tsd-filter-only-exported" />
							<label class="tsd-widget" for="tsd-filter-only-exported">Only exported</label>
						</div>
					</div>
					<a href="#" class="tsd-widget menu no-caption" data-toggle="menu">Menu</a>
				</div>
			</div>
		</div>
	</div>
	<div class="tsd-page-title">
		<div class="container">
			<ul class="tsd-breadcrumb">
				<li>
					<a href="../globals.html">Globals</a>
				</li>
				<li>
					<a href="mutation.html">Mutation</a>
				</li>
			</ul>
			<h1>Class Mutation</h1>
		</div>
	</div>
</header>
<div class="container container-main">
	<div class="row">
		<div class="col-8 col-content">
			<section class="tsd-panel tsd-comment">
				<div class="tsd-comment tsd-typography">
					<div class="lead">
						<p>Genetic algorithm mutation methods. Creates variations (mutations) in neural networks which are then selected for better performance.</p>
					</div>
					<dl class="tsd-comment-tags">
						<dt>see</dt>
						<dd><p><a href="https://en.wikipedia.org/wiki/mutation_(genetic_algorithm)" class="external">Mutation (genetic algorithms) on Wikipedia</a></p>
						</dd>
						<dt>see</dt>
						<dd><p><a href="https://en.wikipedia.org/wiki/Genetic_algorithm#Selection" class="external">Selection (genetic algorithms) on Wikipedia</a></p>
						</dd>
					</dl>
				</div>
			</section>
			<section class="tsd-panel tsd-hierarchy">
				<h3>Hierarchy</h3>
				<ul class="tsd-hierarchy">
					<li>
						<span class="target">Mutation</span>
						<ul class="tsd-hierarchy">
							<li>
								<a href="addnodemutation.html" class="tsd-signature-type">AddNodeMutation</a>
							</li>
							<li>
								<a href="subnodemutation.html" class="tsd-signature-type">SubNodeMutation</a>
							</li>
							<li>
								<a href="addconnectionmutation.html" class="tsd-signature-type">AddConnectionMutation</a>
							</li>
							<li>
								<a href="subconnectionmutation.html" class="tsd-signature-type">SubConnectionMutation</a>
							</li>
							<li>
								<a href="modweightmutation.html" class="tsd-signature-type">ModWeightMutation</a>
							</li>
							<li>
								<a href="modbiasmutation.html" class="tsd-signature-type">ModBiasMutation</a>
							</li>
							<li>
								<a href="modactivationmutation.html" class="tsd-signature-type">ModActivationMutation</a>
							</li>
							<li>
								<a href="addselfconnectionmutation.html" class="tsd-signature-type">AddSelfConnectionMutation</a>
							</li>
							<li>
								<a href="subselfconnectionmutation.html" class="tsd-signature-type">SubSelfConnectionMutation</a>
							</li>
							<li>
								<a href="addgatemutation.html" class="tsd-signature-type">AddGateMutation</a>
							</li>
							<li>
								<a href="subgatemutation.html" class="tsd-signature-type">SubGateMutation</a>
							</li>
							<li>
								<a href="addbackconnectionmutation.html" class="tsd-signature-type">AddBackConnectionMutation</a>
							</li>
							<li>
								<a href="subbackconnectionmutation.html" class="tsd-signature-type">SubBackConnectionMutation</a>
							</li>
							<li>
								<a href="swapnodesmutation.html" class="tsd-signature-type">SwapNodesMutation</a>
							</li>
						</ul>
					</li>
				</ul>
			</section>
			<section class="tsd-panel-group tsd-index-group">
				<h2>Index</h2>
				<section class="tsd-panel tsd-index-panel">
					<div class="tsd-index-content">
						<section class="tsd-index-section ">
							<h3>Methods</h3>
							<ul class="tsd-index-list">
								<li class="tsd-kind-method tsd-parent-kind-class"><a href="mutation.html#mutate" class="tsd-kind-icon">mutate</a></li>
							</ul>
						</section>
					</div>
				</section>
			</section>
			<section class="tsd-panel-group tsd-member-group ">
				<h2>Methods</h2>
				<section class="tsd-panel tsd-member tsd-kind-method tsd-parent-kind-class">
					<a name="mutate" class="tsd-anchor"></a>
					<h3><span class="tsd-flag ts-flagAbstract">Abstract</span> mutate</h3>
					<ul class="tsd-signatures tsd-kind-method tsd-parent-kind-class">
						<li class="tsd-signature tsd-kind-icon">mutate<span class="tsd-signature-symbol">(</span>network<span class="tsd-signature-symbol">: </span><a href="network.html" class="tsd-signature-type">Network</a>, options<span class="tsd-signature-symbol">?: </span><span class="tsd-signature-type">undefined</span><span class="tsd-signature-symbol"> | </span><span class="tsd-signature-symbol">{ </span>allowedActivations<span class="tsd-signature-symbol">?: </span><span class="tsd-signature-type">ActivationType</span><span class="tsd-signature-symbol">[]</span><span class="tsd-signature-symbol">; </span>maxConnections<span class="tsd-signature-symbol">?: </span><span class="tsd-signature-type">undefined</span><span class="tsd-signature-symbol"> | </span><span class="tsd-signature-type">number</span><span class="tsd-signature-symbol">; </span>maxGates<span class="tsd-signature-symbol">?: </span><span class="tsd-signature-type">undefined</span><span class="tsd-signature-symbol"> | </span><span class="tsd-signature-type">number</span><span class="tsd-signature-symbol">; </span>maxNodes<span class="tsd-signature-symbol">?: </span><span class="tsd-signature-type">undefined</span><span class="tsd-signature-symbol"> | </span><span class="tsd-signature-type">number</span><span class="tsd-signature-symbol"> }</span><span class="tsd-signature-symbol">)</span><span class="tsd-signature-symbol">: </span><span class="tsd-signature-type">void</span></li>
					</ul>
					<ul class="tsd-descriptions">
						<li class="tsd-description">
							<aside class="tsd-sources">
								<ul>
<<<<<<< HEAD
									<li>Defined in <a href="https://github.com/raimannma/carrot/blob/132bf70/src/methods/Mutation.ts#L23">src/methods/Mutation.ts:23</a></li>
=======
									<li>Defined in <a href="https://github.com/liquidcarrot/carrot/blob/cec1af7/src/methods/Mutation.ts#L22">src/methods/Mutation.ts:22</a></li>
>>>>>>> 0e917a00
								</ul>
							</aside>
							<div class="tsd-comment tsd-typography">
								<div class="lead">
									<p>Mutates a given network.</p>
								</div>
							</div>
							<h4 class="tsd-parameters-title">Parameters</h4>
							<ul class="tsd-parameters">
								<li>
									<h5>network: <a href="network.html" class="tsd-signature-type">Network</a></h5>
									<div class="tsd-comment tsd-typography">
										<p>the network to mutate</p>
									</div>
								</li>
								<li>
									<h5><span class="tsd-flag ts-flagOptional">Optional</span> options: <span class="tsd-signature-type">undefined</span><span class="tsd-signature-symbol"> | </span><span class="tsd-signature-symbol">{ </span>allowedActivations<span class="tsd-signature-symbol">?: </span><span class="tsd-signature-type">ActivationType</span><span class="tsd-signature-symbol">[]</span><span class="tsd-signature-symbol">; </span>maxConnections<span class="tsd-signature-symbol">?: </span><span class="tsd-signature-type">undefined</span><span class="tsd-signature-symbol"> | </span><span class="tsd-signature-type">number</span><span class="tsd-signature-symbol">; </span>maxGates<span class="tsd-signature-symbol">?: </span><span class="tsd-signature-type">undefined</span><span class="tsd-signature-symbol"> | </span><span class="tsd-signature-type">number</span><span class="tsd-signature-symbol">; </span>maxNodes<span class="tsd-signature-symbol">?: </span><span class="tsd-signature-type">undefined</span><span class="tsd-signature-symbol"> | </span><span class="tsd-signature-type">number</span><span class="tsd-signature-symbol"> }</span></h5>
									<div class="tsd-comment tsd-typography">
										<p>you can set the max amount of nodes, connections and gates</p>
									</div>
								</li>
							</ul>
							<h4 class="tsd-returns-title">Returns <span class="tsd-signature-type">void</span></h4>
						</li>
					</ul>
				</section>
			</section>
		</div>
		<div class="col-4 col-menu menu-sticky-wrap menu-highlight">
			<nav class="tsd-navigation primary">
				<ul>
					<li class="globals  ">
						<a href="../globals.html"><em>Globals</em></a>
					</li>
				</ul>
			</nav>
			<nav class="tsd-navigation secondary menu-sticky">
				<ul class="before-current">
				</ul>
				<ul class="current">
					<li class="current tsd-kind-class">
						<a href="mutation.html" class="tsd-kind-icon">Mutation</a>
						<ul>
							<li class=" tsd-kind-method tsd-parent-kind-class">
								<a href="mutation.html#mutate" class="tsd-kind-icon">mutate</a>
							</li>
						</ul>
					</li>
				</ul>
				<ul class="after-current">
				</ul>
			</nav>
		</div>
	</div>
</div>
<footer class="with-border-bottom">
	<div class="container">
		<h2>Legend</h2>
		<div class="tsd-legend-group">
			<ul class="tsd-legend">
				<li class="tsd-kind-constructor tsd-parent-kind-class"><span class="tsd-kind-icon">Constructor</span></li>
				<li class="tsd-kind-property tsd-parent-kind-class"><span class="tsd-kind-icon">Property</span></li>
				<li class="tsd-kind-method tsd-parent-kind-class"><span class="tsd-kind-icon">Method</span></li>
				<li class="tsd-kind-accessor tsd-parent-kind-class"><span class="tsd-kind-icon">Accessor</span></li>
			</ul>
			<ul class="tsd-legend">
				<li class="tsd-kind-constructor tsd-parent-kind-class tsd-is-inherited"><span class="tsd-kind-icon">Inherited constructor</span></li>
				<li class="tsd-kind-property tsd-parent-kind-class tsd-is-inherited"><span class="tsd-kind-icon">Inherited property</span></li>
				<li class="tsd-kind-method tsd-parent-kind-class tsd-is-inherited"><span class="tsd-kind-icon">Inherited method</span></li>
			</ul>
			<ul class="tsd-legend">
				<li class="tsd-kind-property tsd-parent-kind-class tsd-is-private"><span class="tsd-kind-icon">Private property</span></li>
				<li class="tsd-kind-method tsd-parent-kind-class tsd-is-private"><span class="tsd-kind-icon">Private method</span></li>
			</ul>
			<ul class="tsd-legend">
				<li class="tsd-kind-property tsd-parent-kind-interface"><span class="tsd-kind-icon">Property</span></li>
			</ul>
			<ul class="tsd-legend">
				<li class="tsd-kind-property tsd-parent-kind-class tsd-is-protected"><span class="tsd-kind-icon">Protected property</span></li>
			</ul>
			<ul class="tsd-legend">
				<li class="tsd-kind-method tsd-parent-kind-class tsd-is-static"><span class="tsd-kind-icon">Static method</span></li>
			</ul>
		</div>
	</div>
</footer>
<div class="container tsd-generator">
	<p>Generated using <a href="https://typedoc.org/" target="_blank">TypeDoc</a></p>
</div>
<div class="overlay"></div>
<script src="../assets/js/main.js"></script>
<script>if (location.protocol == 'file:') document.write('<script src="../assets/js/search.js"><' + '/script>');</script>
</body>
</html><|MERGE_RESOLUTION|>--- conflicted
+++ resolved
@@ -158,11 +158,7 @@
 						<li class="tsd-description">
 							<aside class="tsd-sources">
 								<ul>
-<<<<<<< HEAD
-									<li>Defined in <a href="https://github.com/raimannma/carrot/blob/132bf70/src/methods/Mutation.ts#L23">src/methods/Mutation.ts:23</a></li>
-=======
 									<li>Defined in <a href="https://github.com/liquidcarrot/carrot/blob/cec1af7/src/methods/Mutation.ts#L22">src/methods/Mutation.ts:22</a></li>
->>>>>>> 0e917a00
 								</ul>
 							</aside>
 							<div class="tsd-comment tsd-typography">
